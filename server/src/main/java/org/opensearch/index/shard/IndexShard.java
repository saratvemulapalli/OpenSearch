/*
 * SPDX-License-Identifier: Apache-2.0
 *
 * The OpenSearch Contributors require contributions made to
 * this file be licensed under the Apache-2.0 license or a
 * compatible open source license.
 */

/*
 * Licensed to Elasticsearch under one or more contributor
 * license agreements. See the NOTICE file distributed with
 * this work for additional information regarding copyright
 * ownership. Elasticsearch licenses this file to you under
 * the Apache License, Version 2.0 (the "License"); you may
 * not use this file except in compliance with the License.
 * You may obtain a copy of the License at
 *
 *    http://www.apache.org/licenses/LICENSE-2.0
 *
 * Unless required by applicable law or agreed to in writing,
 * software distributed under the License is distributed on an
 * "AS IS" BASIS, WITHOUT WARRANTIES OR CONDITIONS OF ANY
 * KIND, either express or implied.  See the License for the
 * specific language governing permissions and limitations
 * under the License.
 */

/*
 * Modifications Copyright OpenSearch Contributors. See
 * GitHub history for details.
 */

package org.opensearch.index.shard;

import com.carrotsearch.hppc.ObjectLongMap;
import org.apache.logging.log4j.Logger;
import org.apache.logging.log4j.message.ParameterizedMessage;
import org.apache.lucene.index.CheckIndex;
import org.apache.lucene.index.DirectoryReader;
import org.apache.lucene.index.FilterDirectoryReader;
import org.apache.lucene.index.IndexCommit;
import org.apache.lucene.index.LeafReader;
import org.apache.lucene.index.SegmentInfos;
import org.apache.lucene.index.Term;
import org.apache.lucene.search.Query;
import org.apache.lucene.search.QueryCachingPolicy;
import org.apache.lucene.search.ReferenceManager;
import org.apache.lucene.search.Sort;
import org.apache.lucene.search.UsageTrackingQueryCachingPolicy;
import org.apache.lucene.store.AlreadyClosedException;
import org.apache.lucene.util.SetOnce;
import org.apache.lucene.util.ThreadInterruptedException;
import org.opensearch.Assertions;
import org.opensearch.ExceptionsHelper;
import org.opensearch.LegacyESVersion;
import org.opensearch.OpenSearchException;
import org.opensearch.action.ActionListener;
import org.opensearch.action.ActionRunnable;
import org.opensearch.action.admin.indices.flush.FlushRequest;
import org.opensearch.action.admin.indices.forcemerge.ForceMergeRequest;
import org.opensearch.action.admin.indices.upgrade.post.UpgradeRequest;
import org.opensearch.action.support.replication.PendingReplicationActions;
import org.opensearch.action.support.replication.ReplicationResponse;
import org.opensearch.cluster.metadata.IndexMetadata;
import org.opensearch.cluster.metadata.MappingMetadata;
import org.opensearch.cluster.routing.IndexShardRoutingTable;
import org.opensearch.cluster.routing.RecoverySource;
import org.opensearch.cluster.routing.RecoverySource.SnapshotRecoverySource;
import org.opensearch.cluster.routing.ShardRouting;
import org.opensearch.common.Booleans;
import org.opensearch.common.CheckedConsumer;
import org.opensearch.common.CheckedFunction;
import org.opensearch.common.CheckedRunnable;
import org.opensearch.common.Nullable;
import org.opensearch.common.collect.Tuple;
import org.opensearch.common.concurrent.GatedCloseable;
import org.opensearch.common.io.stream.BytesStreamOutput;
import org.opensearch.common.lease.Releasable;
import org.opensearch.common.lease.Releasables;
import org.opensearch.common.lucene.Lucene;
import org.opensearch.common.lucene.index.OpenSearchDirectoryReader;
import org.opensearch.common.metrics.CounterMetric;
import org.opensearch.common.metrics.MeanMetric;
import org.opensearch.common.settings.Settings;
import org.opensearch.common.unit.ByteSizeValue;
import org.opensearch.common.unit.TimeValue;
import org.opensearch.common.util.BigArrays;
import org.opensearch.common.util.concurrent.AbstractRunnable;
import org.opensearch.common.util.concurrent.AsyncIOProcessor;
import org.opensearch.common.util.concurrent.RunOnce;
import org.opensearch.common.util.concurrent.ThreadContext;
import org.opensearch.common.xcontent.XContentHelper;
import org.opensearch.core.internal.io.IOUtils;
import org.opensearch.gateway.WriteStateException;
import org.opensearch.index.Index;
import org.opensearch.index.IndexModule;
import org.opensearch.index.IndexNotFoundException;
import org.opensearch.index.IndexService;
import org.opensearch.index.IndexSettings;
import org.opensearch.index.VersionType;
import org.opensearch.index.cache.IndexCache;
import org.opensearch.index.cache.bitset.ShardBitsetFilterCache;
import org.opensearch.index.cache.request.ShardRequestCache;
import org.opensearch.index.codec.CodecService;
import org.opensearch.index.engine.CommitStats;
import org.opensearch.index.engine.Engine;
import org.opensearch.index.engine.Engine.GetResult;
import org.opensearch.index.engine.EngineConfig;
import org.opensearch.index.engine.EngineConfigFactory;
import org.opensearch.index.engine.EngineException;
import org.opensearch.index.engine.EngineFactory;
import org.opensearch.index.engine.ReadOnlyEngine;
import org.opensearch.index.engine.RefreshFailedEngineException;
import org.opensearch.index.engine.SafeCommitInfo;
import org.opensearch.index.engine.Segment;
import org.opensearch.index.engine.SegmentsStats;
import org.opensearch.index.fielddata.FieldDataStats;
import org.opensearch.index.fielddata.ShardFieldData;
import org.opensearch.index.flush.FlushStats;
import org.opensearch.index.get.GetStats;
import org.opensearch.index.get.ShardGetService;
import org.opensearch.index.mapper.DocumentMapper;
import org.opensearch.index.mapper.DocumentMapperForType;
import org.opensearch.index.mapper.IdFieldMapper;
import org.opensearch.index.mapper.MapperService;
import org.opensearch.index.mapper.Mapping;
import org.opensearch.index.mapper.ParsedDocument;
import org.opensearch.index.mapper.RootObjectMapper;
import org.opensearch.index.mapper.SourceToParse;
import org.opensearch.index.mapper.Uid;
import org.opensearch.index.merge.MergeStats;
import org.opensearch.index.recovery.RecoveryStats;
import org.opensearch.index.refresh.RefreshStats;
import org.opensearch.index.search.stats.SearchStats;
import org.opensearch.index.search.stats.ShardSearchStats;
import org.opensearch.index.seqno.ReplicationTracker;
import org.opensearch.index.seqno.RetentionLease;
import org.opensearch.index.seqno.RetentionLeaseStats;
import org.opensearch.index.seqno.RetentionLeaseSyncer;
import org.opensearch.index.seqno.RetentionLeases;
import org.opensearch.index.seqno.SeqNoStats;
import org.opensearch.index.seqno.SequenceNumbers;
import org.opensearch.index.shard.PrimaryReplicaSyncer.ResyncTask;
import org.opensearch.index.similarity.SimilarityService;
import org.opensearch.index.store.Store;
import org.opensearch.index.store.Store.MetadataSnapshot;
import org.opensearch.index.store.StoreFileMetadata;
import org.opensearch.index.store.StoreStats;
import org.opensearch.index.translog.Translog;
import org.opensearch.index.translog.TranslogConfig;
import org.opensearch.index.translog.TranslogStats;
import org.opensearch.index.warmer.ShardIndexWarmerService;
import org.opensearch.index.warmer.WarmerStats;
import org.opensearch.indices.IndexingMemoryController;
import org.opensearch.indices.IndicesService;
import org.opensearch.indices.breaker.CircuitBreakerService;
import org.opensearch.indices.cluster.IndicesClusterStateService;
import org.opensearch.indices.recovery.PeerRecoveryTargetService;
import org.opensearch.indices.recovery.RecoveryFailedException;
import org.opensearch.indices.recovery.RecoveryState;
import org.opensearch.indices.recovery.RecoveryTarget;
import org.opensearch.indices.replication.SegmentReplicationReplicaService;
import org.opensearch.indices.replication.checkpoint.PublishCheckpointRequest;
import org.opensearch.indices.replication.checkpoint.TransportCheckpointPublisher;
import org.opensearch.indices.replication.copy.PrimaryShardReplicationSource;
import org.opensearch.indices.replication.copy.ReplicationCheckpoint;
import org.opensearch.indices.replication.copy.ReplicationFailedException;
import org.opensearch.indices.replication.copy.SegmentReplicationState;
import org.opensearch.indices.replication.copy.TrackShardResponse;
import org.opensearch.repositories.RepositoriesService;
import org.opensearch.repositories.Repository;
import org.opensearch.rest.RestStatus;
import org.opensearch.search.suggest.completion.CompletionStats;
import org.opensearch.threadpool.ThreadPool;

import java.io.Closeable;
import java.io.IOException;
import java.io.PrintStream;
import java.nio.channels.ClosedByInterruptException;
import java.nio.charset.StandardCharsets;
import java.util.ArrayList;
import java.util.Arrays;
import java.util.Collections;
import java.util.EnumSet;
import java.util.HashSet;
import java.util.List;
import java.util.Locale;
import java.util.Map;
import java.util.Objects;
import java.util.Optional;
import java.util.Set;
import java.util.concurrent.CopyOnWriteArrayList;
import java.util.concurrent.CountDownLatch;
import java.util.concurrent.TimeUnit;
import java.util.concurrent.TimeoutException;
import java.util.concurrent.atomic.AtomicBoolean;
import java.util.concurrent.atomic.AtomicLong;
import java.util.concurrent.atomic.AtomicReference;
import java.util.function.BiConsumer;
import java.util.function.Consumer;
import java.util.function.Function;
import java.util.function.LongSupplier;
import java.util.function.Supplier;
import java.util.stream.Collectors;
import java.util.stream.StreamSupport;

import static org.opensearch.index.seqno.RetentionLeaseActions.RETAIN_ALL;
import static org.opensearch.index.seqno.SequenceNumbers.UNASSIGNED_SEQ_NO;

public class IndexShard extends AbstractIndexShardComponent implements IndicesClusterStateService.Shard {

    private final ThreadPool threadPool;
    private final MapperService mapperService;
    private final IndexCache indexCache;
    private final Store store;
    private final InternalIndexingStats internalIndexingStats;
    private final ShardSearchStats searchStats = new ShardSearchStats();
    private final ShardGetService getService;
    private final ShardIndexWarmerService shardWarmerService;
    private final ShardRequestCache requestCacheStats;
    private final ShardFieldData shardFieldData;
    private final ShardBitsetFilterCache shardBitsetFilterCache;
    private final Object mutex = new Object();
    private final String checkIndexOnStartup;
    private final CodecService codecService;
    private final Engine.Warmer warmer;
    private final SimilarityService similarityService;
    private final TranslogConfig translogConfig;
    private final IndexEventListener indexEventListener;
    private final QueryCachingPolicy cachingPolicy;
    private final Supplier<Sort> indexSortSupplier;
    // Package visible for testing
    final CircuitBreakerService circuitBreakerService;

    private final SearchOperationListener searchOperationListener;

    private final GlobalCheckpointListeners globalCheckpointListeners;
    private final PendingReplicationActions pendingReplicationActions;
    private final ReplicationTracker replicationTracker;

    protected volatile ShardRouting shardRouting;
    protected volatile IndexShardState state;
    // ensure happens-before relation between addRefreshListener() and postRecovery()
    private final Object postRecoveryMutex = new Object();
    private volatile long pendingPrimaryTerm; // see JavaDocs for getPendingPrimaryTerm
    private final Object engineMutex = new Object(); // lock ordering: engineMutex -> mutex
    private final AtomicReference<Engine> currentEngineReference = new AtomicReference<>();
    final EngineFactory engineFactory;
    final EngineConfigFactory engineConfigFactory;

    private final IndexingOperationListener indexingOperationListeners;
    private final Runnable globalCheckpointSyncer;

    Runnable getGlobalCheckpointSyncer() {
        return globalCheckpointSyncer;
    }

    private final RetentionLeaseSyncer retentionLeaseSyncer;

    @Nullable
    private volatile RecoveryState recoveryState;

    private volatile SegmentReplicationState segRepState;

    private final RecoveryStats recoveryStats = new RecoveryStats();
    private final MeanMetric refreshMetric = new MeanMetric();
    private final MeanMetric externalRefreshMetric = new MeanMetric();
    private final MeanMetric flushMetric = new MeanMetric();
    private final CounterMetric periodicFlushMetric = new CounterMetric();

    private final ShardEventListener shardEventListener = new ShardEventListener();

    private final ShardPath path;

    private final IndexShardOperationPermits indexShardOperationPermits;

    private static final EnumSet<IndexShardState> readAllowedStates = EnumSet.of(IndexShardState.STARTED, IndexShardState.POST_RECOVERY);
    // for primaries, we only allow to write when actually started (so the cluster has decided we started)
    // in case we have a relocation of a primary, we also allow to write after phase 2 completed, where the shard may be
    // in state RECOVERING or POST_RECOVERY.
    // for replicas, replication is also allowed while recovering, since we index also during recovery to replicas and rely on
    // version checks to make sure its consistent a relocated shard can also be target of a replication if the relocation target has not
    // been marked as active yet and is syncing it's changes back to the relocation source
    private static final EnumSet<IndexShardState> writeAllowedStates = EnumSet.of(
        IndexShardState.RECOVERING,
        IndexShardState.POST_RECOVERY,
        IndexShardState.STARTED
    );

    private final CheckedFunction<DirectoryReader, DirectoryReader, IOException> readerWrapper;

    /**
     * True if this shard is still indexing (recently) and false if we've been idle for long enough (as periodically checked by {@link
     * IndexingMemoryController}).
     */
    private final AtomicBoolean active = new AtomicBoolean();
    /**
     * Allows for the registration of listeners that are called when a change becomes visible for search.
     */
    private final RefreshListeners refreshListeners;

    private final AtomicLong lastSearcherAccess = new AtomicLong();
    private final AtomicReference<Translog.Location> pendingRefreshLocation = new AtomicReference<>();
    private final RefreshPendingLocationListener refreshPendingLocationListener;
    private volatile boolean useRetentionLeasesInPeerRecovery;

    private final CheckpointRefreshListener checkpointRefreshListener;

    public IndexShard(
        final ShardRouting shardRouting,
        final IndexSettings indexSettings,
        final ShardPath path,
        final Store store,
        final Supplier<Sort> indexSortSupplier,
        final IndexCache indexCache,
        final MapperService mapperService,
        final SimilarityService similarityService,
        final EngineFactory engineFactory,
        final EngineConfigFactory engineConfigFactory,
        final IndexEventListener indexEventListener,
        final CheckedFunction<DirectoryReader, DirectoryReader, IOException> indexReaderWrapper,
        final ThreadPool threadPool,
        final BigArrays bigArrays,
        final Engine.Warmer warmer,
        final List<SearchOperationListener> searchOperationListener,
        final List<IndexingOperationListener> listeners,
        final Runnable globalCheckpointSyncer,
        final RetentionLeaseSyncer retentionLeaseSyncer,
        final CircuitBreakerService circuitBreakerService,
        final TransportCheckpointPublisher checkpointPublisher
    ) throws IOException {
        super(shardRouting.shardId(), indexSettings);
        assert shardRouting.initializing();
        this.shardRouting = shardRouting;
        final Settings settings = indexSettings.getSettings();
        this.codecService = new CodecService(mapperService, logger);
        this.warmer = warmer;
        this.similarityService = similarityService;
        Objects.requireNonNull(store, "Store must be provided to the index shard");
        this.engineFactory = Objects.requireNonNull(engineFactory);
        this.engineConfigFactory = Objects.requireNonNull(engineConfigFactory);
        this.store = store;
        this.indexSortSupplier = indexSortSupplier;
        this.indexEventListener = indexEventListener;
        this.threadPool = threadPool;
        this.translogSyncProcessor = createTranslogSyncProcessor(logger, threadPool.getThreadContext(), this::getEngine);
        this.mapperService = mapperService;
        this.indexCache = indexCache;
        this.internalIndexingStats = new InternalIndexingStats();
        final List<IndexingOperationListener> listenersList = new ArrayList<>(listeners);
        listenersList.add(internalIndexingStats);
        this.indexingOperationListeners = new IndexingOperationListener.CompositeListener(listenersList, logger);
        this.globalCheckpointSyncer = globalCheckpointSyncer;
        this.retentionLeaseSyncer = Objects.requireNonNull(retentionLeaseSyncer);
        final List<SearchOperationListener> searchListenersList = new ArrayList<>(searchOperationListener);
        searchListenersList.add(searchStats);
        this.searchOperationListener = new SearchOperationListener.CompositeListener(searchListenersList, logger);
        this.getService = new ShardGetService(indexSettings, this, mapperService);
        this.shardWarmerService = new ShardIndexWarmerService(shardId, indexSettings);
        this.requestCacheStats = new ShardRequestCache();
        this.shardFieldData = new ShardFieldData();
        this.shardBitsetFilterCache = new ShardBitsetFilterCache(shardId, indexSettings);
        state = IndexShardState.CREATED;
        this.path = path;
        this.circuitBreakerService = circuitBreakerService;
        /* create engine config */
        logger.debug("state: [CREATED]");

        this.checkIndexOnStartup = indexSettings.getValue(IndexSettings.INDEX_CHECK_ON_STARTUP);
        this.translogConfig = new TranslogConfig(shardId, shardPath().resolveTranslog(), indexSettings, bigArrays);
        final String aId = shardRouting.allocationId().getId();
        final long primaryTerm = indexSettings.getIndexMetadata().primaryTerm(shardId.id());
        this.pendingPrimaryTerm = primaryTerm;
        this.globalCheckpointListeners = new GlobalCheckpointListeners(shardId, threadPool.scheduler(), logger);
        this.pendingReplicationActions = new PendingReplicationActions(shardId, threadPool);
        this.replicationTracker = new ReplicationTracker(
            shardId,
            aId,
            indexSettings,
            primaryTerm,
            UNASSIGNED_SEQ_NO,
            globalCheckpointListeners::globalCheckpointUpdated,
            threadPool::absoluteTimeInMillis,
            (retentionLeases, listener) -> retentionLeaseSyncer.sync(shardId, aId, getPendingPrimaryTerm(), retentionLeases, listener),
            this::getSafeCommitInfo,
            pendingReplicationActions
        );

        // the query cache is a node-level thing, however we want the most popular filters
        // to be computed on a per-shard basis
        if (IndexModule.INDEX_QUERY_CACHE_EVERYTHING_SETTING.get(settings)) {
            cachingPolicy = new QueryCachingPolicy() {
                @Override
                public void onUse(Query query) {

                }

                @Override
                public boolean shouldCache(Query query) {
                    return true;
                }
            };
        } else {
            cachingPolicy = new UsageTrackingQueryCachingPolicy();
        }
        indexShardOperationPermits = new IndexShardOperationPermits(shardId, threadPool);
        readerWrapper = indexReaderWrapper;
        refreshListeners = buildRefreshListeners();
        lastSearcherAccess.set(threadPool.relativeTimeInMillis());
        persistMetadata(path, indexSettings, shardRouting, null, logger);
        this.useRetentionLeasesInPeerRecovery = replicationTracker.hasAllPeerRecoveryRetentionLeases();
        this.refreshPendingLocationListener = new RefreshPendingLocationListener();
        this.checkpointRefreshListener = new CheckpointRefreshListener(this, checkpointPublisher);
        this.segRepState = new SegmentReplicationState();
    }

    public ThreadPool getThreadPool() {
        return this.threadPool;
    }

    public Store store() {
        return this.store;
    }

    /**
     * Return the sort order of this index, or null if the index has no sort.
     */
    public Sort getIndexSort() {
        return indexSortSupplier.get();
    }

    public ShardGetService getService() {
        return this.getService;
    }

    public ShardBitsetFilterCache shardBitsetFilterCache() {
        return shardBitsetFilterCache;
    }

    public MapperService mapperService() {
        return mapperService;
    }

    public SearchOperationListener getSearchOperationListener() {
        return this.searchOperationListener;
    }

    public ShardIndexWarmerService warmerService() {
        return this.shardWarmerService;
    }

    public ShardRequestCache requestCache() {
        return this.requestCacheStats;
    }

    public ShardFieldData fieldData() {
        return this.shardFieldData;
    }

    public boolean isSystem() {
        return indexSettings.getIndexMetadata().isSystem();
    }

    /**
     * USE THIS METHOD WITH CARE!
     * Returns the primary term the index shard is supposed to be on. In case of primary promotion or when a replica learns about
     * a new term due to a new primary, the term that's exposed here will not be the term that the shard internally uses to assign
     * to operations. The shard will auto-correct its internal operation term, but this might take time.
     * See {@link org.opensearch.cluster.metadata.IndexMetadata#primaryTerm(int)}
     */
    public long getPendingPrimaryTerm() {
        return this.pendingPrimaryTerm;
    }

    /** Returns the primary term that is currently being used to assign to operations */
    public long getOperationPrimaryTerm() {
        return replicationTracker.getOperationPrimaryTerm();
    }

    /**
     * Returns the latest cluster routing entry received with this shard.
     */
    @Override
    public ShardRouting routingEntry() {
        return this.shardRouting;
    }

    public QueryCachingPolicy getQueryCachingPolicy() {
        return cachingPolicy;
    }

    @Override
    public void updateShardState(
        final ShardRouting newRouting,
        final long newPrimaryTerm,
        final BiConsumer<IndexShard, ActionListener<ResyncTask>> primaryReplicaSyncer,
        final long applyingClusterStateVersion,
        final Set<String> inSyncAllocationIds,
        final IndexShardRoutingTable routingTable
    ) throws IOException {
        final ShardRouting currentRouting;
        synchronized (mutex) {
            currentRouting = this.shardRouting;
            assert currentRouting != null;

            if (!newRouting.shardId().equals(shardId())) {
                throw new IllegalArgumentException(
                    "Trying to set a routing entry with shardId " + newRouting.shardId() + " on a shard with shardId " + shardId()
                );
            }
            if (newRouting.isSameAllocation(currentRouting) == false) {
                throw new IllegalArgumentException(
                    "Trying to set a routing entry with a different allocation. Current " + currentRouting + ", new " + newRouting
                );
            }
            if (currentRouting.primary() && newRouting.primary() == false) {
                throw new IllegalArgumentException(
                    "illegal state: trying to move shard from primary mode to replica mode. Current "
                        + currentRouting
                        + ", new "
                        + newRouting
                );
            }

            if (newRouting.primary()) {
                replicationTracker.updateFromMaster(applyingClusterStateVersion, inSyncAllocationIds, routingTable);
            }

            if (state == IndexShardState.POST_RECOVERY && newRouting.active()) {
                assert currentRouting.active() == false : "we are in POST_RECOVERY, but our shard routing is active " + currentRouting;
                assert currentRouting.isRelocationTarget() == false
                    || currentRouting.primary() == false
                    || replicationTracker.isPrimaryMode()
                    : "a primary relocation is completed by the master, but primary mode is not active " + currentRouting;

                changeState(IndexShardState.STARTED, "global state is [" + newRouting.state() + "]");
            } else if (currentRouting.primary()
                && currentRouting.relocating()
                && replicationTracker.isRelocated()
                && (newRouting.relocating() == false || newRouting.equalsIgnoringMetadata(currentRouting) == false)) {
                    // if the shard is not in primary mode anymore (after primary relocation) we have to fail when any changes in shard
                    // routing occur (e.g. due to recovery failure / cancellation). The reason is that at the moment we cannot safely
                    // reactivate primary mode without risking two active primaries.
                    throw new IndexShardRelocatedException(
                        shardId(),
                        "Shard is marked as relocated, cannot safely move to state " + newRouting.state()
                    );
                }
            assert newRouting.active() == false || state == IndexShardState.STARTED || state == IndexShardState.CLOSED
                : "routing is active, but local shard state isn't. routing: " + newRouting + ", local state: " + state;
            persistMetadata(path, indexSettings, newRouting, currentRouting, logger);
            final CountDownLatch shardStateUpdated = new CountDownLatch(1);

            if (newRouting.primary()) {
                if (newPrimaryTerm == pendingPrimaryTerm) {
                    if (currentRouting.initializing() && currentRouting.isRelocationTarget() == false && newRouting.active()) {
                        // the master started a recovering primary, activate primary mode.
                        replicationTracker.activatePrimaryMode(getLocalCheckpoint());
                        ensurePeerRecoveryRetentionLeasesExist();
                    }
                } else {
                    assert currentRouting.primary() == false : "term is only increased as part of primary promotion";
                    /* Note that due to cluster state batching an initializing primary shard term can failed and re-assigned
                     * in one state causing it's term to be incremented. Note that if both current shard state and new
                     * shard state are initializing, we could replace the current shard and reinitialize it. It is however
                     * possible that this shard is being started. This can happen if:
                     * 1) Shard is post recovery and sends shard started to the master
                     * 2) Node gets disconnected and rejoins
                     * 3) Master assigns the shard back to the node
                     * 4) Master processes the shard started and starts the shard
                     * 5) The node process the cluster state where the shard is both started and primary term is incremented.
                     *
                     * We could fail the shard in that case, but this will cause it to be removed from the insync allocations list
                     * potentially preventing re-allocation.
                     */
                    assert newRouting.initializing() == false : "a started primary shard should never update its term; "
                        + "shard "
                        + newRouting
                        + ", "
                        + "current term ["
                        + pendingPrimaryTerm
                        + "], "
                        + "new term ["
                        + newPrimaryTerm
                        + "]";
                    assert newPrimaryTerm > pendingPrimaryTerm : "primary terms can only go up; current term ["
                        + pendingPrimaryTerm
                        + "], new term ["
                        + newPrimaryTerm
                        + "]";
                    /*
                     * Before this call returns, we are guaranteed that all future operations are delayed and so this happens before we
                     * increment the primary term. The latch is needed to ensure that we do not unblock operations before the primary
                     * term is incremented.
                     */
                    // to prevent primary relocation handoff while resync is not completed
                    boolean resyncStarted = primaryReplicaResyncInProgress.compareAndSet(false, true);
                    if (resyncStarted == false) {
                        throw new IllegalStateException("cannot start resync while it's already in progress");
                    }
                    bumpPrimaryTerm(newPrimaryTerm, () -> {
                        shardStateUpdated.await();
                        assert pendingPrimaryTerm == newPrimaryTerm : "shard term changed on primary. expected ["
                            + newPrimaryTerm
                            + "] but was ["
                            + pendingPrimaryTerm
                            + "]"
                            + ", current routing: "
                            + currentRouting
                            + ", new routing: "
                            + newRouting;
                        assert getOperationPrimaryTerm() == newPrimaryTerm;
                        try {
                            replicationTracker.activatePrimaryMode(getLocalCheckpoint());
                            ensurePeerRecoveryRetentionLeasesExist();
                            /*
                             * If this shard was serving as a replica shard when another shard was promoted to primary then
                             * its Lucene index was reset during the primary term transition. In particular, the Lucene index
                             * on this shard was reset to the global checkpoint and the operations above the local checkpoint
                             * were reverted. If the other shard that was promoted to primary subsequently fails before the
                             * primary/replica re-sync completes successfully and we are now being promoted, we have to restore
                             * the reverted operations on this shard by replaying the translog to avoid losing acknowledged writes.
                             */
                            final Engine engine = getEngine();
                            engine.restoreLocalHistoryFromTranslog(
                                (resettingEngine, snapshot) -> runTranslogRecovery(
                                    resettingEngine,
                                    snapshot,
                                    Engine.Operation.Origin.LOCAL_RESET,
                                    () -> {}
                                )
                            );
                            /* Rolling the translog generation is not strictly needed here (as we will never have collisions between
                             * sequence numbers in a translog generation in a new primary as it takes the last known sequence number
                             * as a starting point), but it simplifies reasoning about the relationship between primary terms and
                             * translog generations.
                             */
                            engine.rollTranslogGeneration();
                            engine.fillSeqNoGaps(newPrimaryTerm);
                            replicationTracker.updateLocalCheckpoint(currentRouting.allocationId().getId(), getLocalCheckpoint());
                            primaryReplicaSyncer.accept(this, new ActionListener<ResyncTask>() {
                                @Override
                                public void onResponse(ResyncTask resyncTask) {
                                    logger.info("primary-replica resync completed with {} operations", resyncTask.getResyncedOperations());
                                    boolean resyncCompleted = primaryReplicaResyncInProgress.compareAndSet(true, false);
                                    assert resyncCompleted : "primary-replica resync finished but was not started";
                                }

                                @Override
                                public void onFailure(Exception e) {
                                    boolean resyncCompleted = primaryReplicaResyncInProgress.compareAndSet(true, false);
                                    assert resyncCompleted : "primary-replica resync finished but was not started";
                                    if (state == IndexShardState.CLOSED) {
                                        // ignore, shutting down
                                    } else {
                                        failShard("exception during primary-replica resync", e);
                                    }
                                }
                            });
                        } catch (final AlreadyClosedException e) {
                            // okay, the index was deleted
                        }
                    }, null);
                }
            }
            // set this last, once we finished updating all internal state.
            this.shardRouting = newRouting;

            assert this.shardRouting.primary() == false || this.shardRouting.started() == false || // note that we use started and not
                                                                                                   // active to avoid relocating shards
                this.indexShardOperationPermits.isBlocked() || // if permits are blocked, we are still transitioning
                this.replicationTracker.isPrimaryMode() : "a started primary with non-pending operation term must be in primary mode "
                    + this.shardRouting;
            shardStateUpdated.countDown();
        }
        if (currentRouting.active() == false && newRouting.active()) {
            indexEventListener.afterIndexShardStarted(this);
        }
        if (newRouting.equals(currentRouting) == false) {
            indexEventListener.shardRoutingChanged(this, currentRouting, newRouting);
        }

        if (indexSettings.isSoftDeleteEnabled() && useRetentionLeasesInPeerRecovery == false && state() == IndexShardState.STARTED) {
            final RetentionLeases retentionLeases = replicationTracker.getRetentionLeases();
            final Set<ShardRouting> shardRoutings = new HashSet<>(routingTable.getShards());
            shardRoutings.addAll(routingTable.assignedShards()); // include relocation targets
            if (shardRoutings.stream()
                .allMatch(
                    shr -> shr.assignedToNode() && retentionLeases.contains(ReplicationTracker.getPeerRecoveryRetentionLeaseId(shr))
                )) {
                useRetentionLeasesInPeerRecovery = true;
                turnOffTranslogRetention();
            }
        }
    }

    /**
     * Marks the shard as recovering based on a recovery state, fails with exception is recovering is not allowed to be set.
     */
    public IndexShardState markAsRecovering(String reason, RecoveryState recoveryState) throws IndexShardStartedException,
        IndexShardRelocatedException, IndexShardRecoveringException, IndexShardClosedException {
        synchronized (mutex) {
            if (state == IndexShardState.CLOSED) {
                throw new IndexShardClosedException(shardId);
            }
            if (state == IndexShardState.STARTED) {
                throw new IndexShardStartedException(shardId);
            }
            if (state == IndexShardState.RECOVERING) {
                throw new IndexShardRecoveringException(shardId);
            }
            if (state == IndexShardState.POST_RECOVERY) {
                throw new IndexShardRecoveringException(shardId);
            }
            this.recoveryState = recoveryState;
            return changeState(IndexShardState.RECOVERING, reason);
        }
    }

    private final AtomicBoolean primaryReplicaResyncInProgress = new AtomicBoolean();

    /**
     * Completes the relocation. Operations are blocked and current operations are drained before changing state to relocated. The provided
     * {@link Runnable} is executed after all operations are successfully blocked.
     *
     * @param consumer a {@link Runnable} that is executed after operations are blocked
     * @throws IllegalIndexShardStateException if the shard is not relocating due to concurrent cancellation
     * @throws IllegalStateException           if the relocation target is no longer part of the replication group
     * @throws InterruptedException            if blocking operations is interrupted
     */
    public void relocated(final String targetAllocationId, final Consumer<ReplicationTracker.PrimaryContext> consumer)
        throws IllegalIndexShardStateException, IllegalStateException, InterruptedException {
        assert shardRouting.primary() : "only primaries can be marked as relocated: " + shardRouting;
        try (Releasable forceRefreshes = refreshListeners.forceRefreshes()) {
            indexShardOperationPermits.blockOperations(30, TimeUnit.MINUTES, () -> {
                forceRefreshes.close();
                // no shard operation permits are being held here, move state from started to relocated
                assert indexShardOperationPermits.getActiveOperationsCount() == OPERATIONS_BLOCKED
                    : "in-flight operations in progress while moving shard state to relocated";
                /*
                 * We should not invoke the runnable under the mutex as the expected implementation is to handoff the primary context via a
                 * network operation. Doing this under the mutex can implicitly block the cluster state update thread on network operations.
                 */
                verifyRelocatingState();
                final ReplicationTracker.PrimaryContext primaryContext = replicationTracker.startRelocationHandoff(targetAllocationId);
                try {
                    consumer.accept(primaryContext);
                    synchronized (mutex) {
                        verifyRelocatingState();
                        replicationTracker.completeRelocationHandoff(); // make changes to primaryMode and relocated flag only under mutex
                    }
                } catch (final Exception e) {
                    try {
                        replicationTracker.abortRelocationHandoff();
                    } catch (final Exception inner) {
                        e.addSuppressed(inner);
                    }
                    throw e;
                }
            });
        } catch (TimeoutException e) {
            logger.warn("timed out waiting for relocation hand-off to complete");
            // This is really bad as ongoing replication operations are preventing this shard from completing relocation hand-off.
            // Fail primary relocation source and target shards.
            failShard("timed out waiting for relocation hand-off to complete", null);
            throw new IndexShardClosedException(shardId(), "timed out waiting for relocation hand-off to complete");
        }
    }

    private void verifyRelocatingState() {
        if (state != IndexShardState.STARTED) {
            throw new IndexShardNotStartedException(shardId, state);
        }
        /*
         * If the master cancelled recovery, the target will be removed and the recovery will be cancelled. However, it is still possible
         * that we concurrently end up here and therefore have to protect that we do not mark the shard as relocated when its shard routing
         * says otherwise.
         */

        if (shardRouting.relocating() == false) {
            throw new IllegalIndexShardStateException(shardId, IndexShardState.STARTED, ": shard is no longer relocating " + shardRouting);
        }

        if (primaryReplicaResyncInProgress.get()) {
            throw new IllegalIndexShardStateException(
                shardId,
                IndexShardState.STARTED,
                ": primary relocation is forbidden while primary-replica resync is in progress " + shardRouting
            );
        }
    }

    @Override
    public IndexShardState state() {
        return state;
    }

    /**
     * Changes the state of the current shard
     *
     * @param newState the new shard state
     * @param reason   the reason for the state change
     * @return the previous shard state
     */
    private IndexShardState changeState(IndexShardState newState, String reason) {
        assert Thread.holdsLock(mutex);
        logger.debug("state: [{}]->[{}], reason [{}]", state, newState, reason);
        IndexShardState previousState = state;
        state = newState;
        this.indexEventListener.indexShardStateChanged(this, previousState, newState, reason);
        return previousState;
    }

    public Engine.IndexResult applyIndexOperationOnPrimary(
        long version,
        VersionType versionType,
        SourceToParse sourceToParse,
        long ifSeqNo,
        long ifPrimaryTerm,
        long autoGeneratedTimestamp,
        boolean isRetry
    ) throws IOException {
        assert versionType.validateVersionForWrites(version);
        return applyIndexOperation(
            getEngine(),
            UNASSIGNED_SEQ_NO,
            getOperationPrimaryTerm(),
            version,
            versionType,
            ifSeqNo,
            ifPrimaryTerm,
            autoGeneratedTimestamp,
            isRetry,
            Engine.Operation.Origin.PRIMARY,
            sourceToParse
        );
    }

    public Engine.IndexResult applyIndexOperationOnReplica(
        long seqNo,
        long opPrimaryTerm,
        long version,
        long autoGeneratedTimeStamp,
        boolean isRetry,
        SourceToParse sourceToParse
    ) throws IOException {
        if (indexSettings.isSegrepEnabled()) {
            Engine.Index index;
            try {
                index = parseSourceAndPrepareIndex(
                    seqNo,
                    opPrimaryTerm,
                    version,
                    null,
                    UNASSIGNED_SEQ_NO,
                    0,
                    autoGeneratedTimeStamp,
                    isRetry,
                    Engine.Operation.Origin.REPLICA,
                    sourceToParse
                );
                Mapping update = index.parsedDoc().dynamicMappingsUpdate();
                if (update != null) {
                    return new Engine.IndexResult(update);
                }
            } catch (Exception e) {
                return handleIndexFailure(seqNo, opPrimaryTerm, version, e);
            }
            return getEngine().addIndexOperationToTranslog(index);
        } else {
            return applyIndexOperation(
                getEngine(),
                seqNo,
                opPrimaryTerm,
                version,
                null,
                UNASSIGNED_SEQ_NO,
                0,
                autoGeneratedTimeStamp,
                isRetry,
                Engine.Operation.Origin.REPLICA,
                sourceToParse
            );
        }
    }

    private Engine.Index parseSourceAndPrepareIndex(
        long seqNo,
        long opPrimaryTerm,
        long version,
        @Nullable VersionType versionType,
        long ifSeqNo,
        long ifPrimaryTerm,
        long autoGeneratedTimeStamp,
        boolean isRetry,
        Engine.Operation.Origin origin,
        SourceToParse sourceToParse
    ) throws Exception {
        assert opPrimaryTerm <= getOperationPrimaryTerm() : "op term [ "
            + opPrimaryTerm
            + " ] > shard term ["
            + getOperationPrimaryTerm()
            + "]";
        ensureWriteAllowed(origin);
        Engine.Index operation;
        final String resolvedType = mapperService.resolveDocumentType(sourceToParse.type());
        final SourceToParse sourceWithResolvedType;
        if (resolvedType.equals(sourceToParse.type())) {
            sourceWithResolvedType = sourceToParse;
        } else {
            sourceWithResolvedType = new SourceToParse(
                sourceToParse.index(),
                resolvedType,
                sourceToParse.id(),
                sourceToParse.source(),
                sourceToParse.getXContentType(),
                sourceToParse.routing()
            );
        }
        return prepareIndex(
            docMapper(resolvedType),
            sourceWithResolvedType,
            seqNo,
            opPrimaryTerm,
            version,
            versionType,
            origin,
            autoGeneratedTimeStamp,
            isRetry,
            ifSeqNo,
            ifPrimaryTerm
        );
    }

    private Engine.IndexResult handleIndexFailure(long seqNo, long opPrimaryTerm, long version, Exception e) {
        // We treat any exception during parsing and or mapping update as a document level failure
        // with the exception side effects of closing the shard. Since we don't have the shard, we
        // can not raise an exception that may block any replication of previous operations to the
        // replicas
        verifyNotClosed(e);
        return new Engine.IndexResult(e, version, opPrimaryTerm, seqNo);
    }

    private Engine.IndexResult applyIndexOperation(
        Engine engine,
        long seqNo,
        long opPrimaryTerm,
        long version,
        @Nullable VersionType versionType,
        long ifSeqNo,
        long ifPrimaryTerm,
        long autoGeneratedTimeStamp,
        boolean isRetry,
        Engine.Operation.Origin origin,
        SourceToParse sourceToParse
    ) throws IOException {
        Engine.Index operation;
        try {
<<<<<<< HEAD
            operation = parseSourceAndPrepareIndex(
=======
            operation = prepareIndex(
                docMapper(),
                sourceToParse,
>>>>>>> 77d10601
                seqNo,
                opPrimaryTerm,
                version,
                versionType,
                ifSeqNo,
                ifPrimaryTerm,
                autoGeneratedTimeStamp,
                isRetry,
                origin,
                sourceToParse
            );
            Mapping update = operation.parsedDoc().dynamicMappingsUpdate();
            if (update != null) {
                return new Engine.IndexResult(update);
            }
        } catch (Exception e) {
            return handleIndexFailure(seqNo, opPrimaryTerm, version, e);
        }

        return index(engine, operation);
    }

    public static Engine.Index prepareIndex(
        DocumentMapperForType docMapper,
        SourceToParse source,
        long seqNo,
        long primaryTerm,
        long version,
        VersionType versionType,
        Engine.Operation.Origin origin,
        long autoGeneratedIdTimestamp,
        boolean isRetry,
        long ifSeqNo,
        long ifPrimaryTerm
    ) {
        long startTime = System.nanoTime();
        ParsedDocument doc = docMapper.getDocumentMapper().parse(source);
        if (docMapper.getMapping() != null) {
            doc.addDynamicMappingsUpdate(docMapper.getMapping());
        }
        Term uid = new Term(IdFieldMapper.NAME, Uid.encodeId(doc.id()));
        return new Engine.Index(
            uid,
            doc,
            seqNo,
            primaryTerm,
            version,
            versionType,
            origin,
            startTime,
            autoGeneratedIdTimestamp,
            isRetry,
            ifSeqNo,
            ifPrimaryTerm
        );
    }

    private Engine.IndexResult index(Engine engine, Engine.Index index) throws IOException {
        active.set(true);
        final Engine.IndexResult result;
        index = indexingOperationListeners.preIndex(shardId, index);
        try {
            if (logger.isTraceEnabled()) {
                // don't use index.source().utf8ToString() here source might not be valid UTF-8
                logger.trace(
                    "index [{}] seq# [{}] allocation-id [{}] primaryTerm [{}] operationPrimaryTerm [{}] origin [{}]",
                    index.id(),
                    index.seqNo(),
                    routingEntry().allocationId(),
                    index.primaryTerm(),
                    getOperationPrimaryTerm(),
                    index.origin()
                );
            }
            result = engine.index(index);
            if (logger.isTraceEnabled()) {
                logger.trace(
                    "index-done [{}] seq# [{}] allocation-id [{}] primaryTerm [{}] operationPrimaryTerm [{}] origin [{}] "
                        + "result-seq# [{}] result-term [{}] failure [{}]",
                    index.id(),
                    index.seqNo(),
                    routingEntry().allocationId(),
                    index.primaryTerm(),
                    getOperationPrimaryTerm(),
                    index.origin(),
                    result.getSeqNo(),
                    result.getTerm(),
                    result.getFailure()
                );
            }
        } catch (Exception e) {
            if (logger.isTraceEnabled()) {
                logger.trace(
                    new ParameterizedMessage(
                        "index-fail [{}] seq# [{}] allocation-id [{}] primaryTerm [{}] operationPrimaryTerm [{}] origin [{}]",
                        index.id(),
                        index.seqNo(),
                        routingEntry().allocationId(),
                        index.primaryTerm(),
                        getOperationPrimaryTerm(),
                        index.origin()
                    ),
                    e
                );
            }
            indexingOperationListeners.postIndex(shardId, index, e);
            throw e;
        }
        indexingOperationListeners.postIndex(shardId, index, result);
        return result;
    }

    public Engine.NoOpResult markSeqNoAsNoop(long seqNo, long opPrimaryTerm, String reason) throws IOException {
        return markSeqNoAsNoop(getEngine(), seqNo, opPrimaryTerm, reason, Engine.Operation.Origin.REPLICA);
    }

    private Engine.NoOpResult markSeqNoAsNoop(Engine engine, long seqNo, long opPrimaryTerm, String reason, Engine.Operation.Origin origin)
        throws IOException {
        assert opPrimaryTerm <= getOperationPrimaryTerm() : "op term [ "
            + opPrimaryTerm
            + " ] > shard term ["
            + getOperationPrimaryTerm()
            + "]";
        long startTime = System.nanoTime();
        ensureWriteAllowed(origin);
        final Engine.NoOp noOp = new Engine.NoOp(seqNo, opPrimaryTerm, origin, startTime, reason);
        return noOp(engine, noOp);
    }

    private Engine.NoOpResult noOp(Engine engine, Engine.NoOp noOp) throws IOException {
        active.set(true);
        if (logger.isTraceEnabled()) {
            logger.trace("noop (seq# [{}])", noOp.seqNo());
        }
        return engine.noOp(noOp);
    }

    public Engine.IndexResult getFailedIndexResult(Exception e, long version) {
        return new Engine.IndexResult(e, version);
    }

    public Engine.DeleteResult getFailedDeleteResult(Exception e, long version) {
        return new Engine.DeleteResult(e, version, getOperationPrimaryTerm());
    }

    public Engine.DeleteResult applyDeleteOperationOnPrimary(
        long version,
        String id,
        VersionType versionType,
        long ifSeqNo,
        long ifPrimaryTerm
    ) throws IOException {
        assert versionType.validateVersionForWrites(version);
        return applyDeleteOperation(
            getEngine(),
            UNASSIGNED_SEQ_NO,
            getOperationPrimaryTerm(),
            version,
            id,
            versionType,
            ifSeqNo,
            ifPrimaryTerm,
            Engine.Operation.Origin.PRIMARY
        );
    }

    public Engine.DeleteResult applyDeleteOperationOnReplica(long seqNo, long opPrimaryTerm, long version, String id) throws IOException {
        return applyDeleteOperation(
            getEngine(),
            seqNo,
            opPrimaryTerm,
            version,
            id,
            null,
            UNASSIGNED_SEQ_NO,
            0,
            Engine.Operation.Origin.REPLICA
        );
    }

    private Engine.DeleteResult applyDeleteOperation(
        Engine engine,
        long seqNo,
        long opPrimaryTerm,
        long version,
        String id,
        @Nullable VersionType versionType,
        long ifSeqNo,
        long ifPrimaryTerm,
        Engine.Operation.Origin origin
    ) throws IOException {
        assert opPrimaryTerm <= getOperationPrimaryTerm() : "op term [ "
            + opPrimaryTerm
            + " ] > shard term ["
            + getOperationPrimaryTerm()
            + "]";
        ensureWriteAllowed(origin);
        final Engine.Delete delete = prepareDelete(id, seqNo, opPrimaryTerm, version, versionType, origin, ifSeqNo, ifPrimaryTerm);
        return delete(engine, delete);
    }

    public static Engine.Delete prepareDelete(
        String id,
        long seqNo,
        long primaryTerm,
        long version,
        VersionType versionType,
        Engine.Operation.Origin origin,
        long ifSeqNo,
        long ifPrimaryTerm
    ) {
        long startTime = System.nanoTime();
        final Term uid = new Term(IdFieldMapper.NAME, Uid.encodeId(id));
        return new Engine.Delete(id, uid, seqNo, primaryTerm, version, versionType, origin, startTime, ifSeqNo, ifPrimaryTerm);
    }

    private Engine.DeleteResult delete(Engine engine, Engine.Delete delete) throws IOException {
        active.set(true);
        final Engine.DeleteResult result;
        delete = indexingOperationListeners.preDelete(shardId, delete);
        try {
            if (logger.isTraceEnabled()) {
                logger.trace("delete [{}] (seq no [{}])", delete.uid().text(), delete.seqNo());
            }
            result = engine.delete(delete);
        } catch (Exception e) {
            indexingOperationListeners.postDelete(shardId, delete, e);
            throw e;
        }
        indexingOperationListeners.postDelete(shardId, delete, result);
        return result;
    }

    public Engine.GetResult get(Engine.Get get) {
        readAllowed();
        DocumentMapper mapper = mapperService.documentMapper();
        if (mapper == null) {
            return GetResult.NOT_EXISTS;
        }
        return getEngine().get(get, this::acquireSearcher);
    }

    /**
     * Writes all indexing changes to disk and opens a new searcher reflecting all changes.  This can throw {@link AlreadyClosedException}.
     */
    public void refresh(String source) {
        verifyNotClosed();
        if (logger.isTraceEnabled()) {
            logger.trace("refresh with source [{}]", source);
        }
        getEngine().refresh(source);
    }

    /**
     * Returns how many bytes we are currently moving from heap to disk
     */
    public long getWritingBytes() {
        // TODO: Segrep: hack - if not the primary our IW is null and this blows up.
        if (indexSettings.isSegrepEnabled() && (shardRouting.primary() == false)) {
            return 0L;
        }
        Engine engine = getEngineOrNull();
        if (engine == null) {
            return 0;
        }
        return engine.getWritingBytes();
    }

    public RefreshStats refreshStats() {
        int listeners = refreshListeners.pendingCount();
        return new RefreshStats(
            refreshMetric.count(),
            TimeUnit.NANOSECONDS.toMillis(refreshMetric.sum()),
            externalRefreshMetric.count(),
            TimeUnit.NANOSECONDS.toMillis(externalRefreshMetric.sum()),
            listeners
        );
    }

    public FlushStats flushStats() {
        return new FlushStats(flushMetric.count(), periodicFlushMetric.count(), TimeUnit.NANOSECONDS.toMillis(flushMetric.sum()));
    }

    public DocsStats docStats() {
        readAllowed();
        return getEngine().docStats();
    }

    /**
     * @return {@link CommitStats}
     * @throws AlreadyClosedException if shard is closed
     */
    public CommitStats commitStats() {
        return getEngine().commitStats();
    }

    /**
     * @return {@link SeqNoStats}
     * @throws AlreadyClosedException if shard is closed
     */
    public SeqNoStats seqNoStats() {
        return getEngine().getSeqNoStats(replicationTracker.getGlobalCheckpoint());
    }

    public IndexingStats indexingStats() {
        Engine engine = getEngineOrNull();
        final boolean throttled;
        final long throttleTimeInMillis;
        if (engine == null) {
            throttled = false;
            throttleTimeInMillis = 0;
        } else {
            throttled = engine.isThrottled();
            throttleTimeInMillis = engine.getIndexThrottleTimeInMillis();
        }
        return internalIndexingStats.stats(throttled, throttleTimeInMillis);
    }

    public SearchStats searchStats(String... groups) {
        return searchStats.stats(groups);
    }

    public GetStats getStats() {
        return getService.stats();
    }

    public StoreStats storeStats() {
        try {
            final RecoveryState recoveryState = this.recoveryState;
            final long bytesStillToRecover = recoveryState == null ? -1L : recoveryState.getIndex().bytesStillToRecover();
            return store.stats(bytesStillToRecover == -1 ? StoreStats.UNKNOWN_RESERVED_BYTES : bytesStillToRecover);
        } catch (IOException e) {
            failShard("Failing shard because of exception during storeStats", e);
            throw new OpenSearchException("io exception while building 'store stats'", e);
        }
    }

    public MergeStats mergeStats() {
        final Engine engine = getEngineOrNull();
        if (engine == null) {
            return new MergeStats();
        }
        return engine.getMergeStats();
    }

    public SegmentsStats segmentStats(boolean includeSegmentFileSizes, boolean includeUnloadedSegments) {
        SegmentsStats segmentsStats = getEngine().segmentsStats(includeSegmentFileSizes, includeUnloadedSegments);
        segmentsStats.addBitsetMemoryInBytes(shardBitsetFilterCache.getMemorySizeInBytes());
        return segmentsStats;
    }

    public WarmerStats warmerStats() {
        return shardWarmerService.stats();
    }

    public FieldDataStats fieldDataStats(String... fields) {
        return shardFieldData.stats(fields);
    }

    public TranslogStats translogStats() {
        return getEngine().getTranslogStats();
    }

    public CompletionStats completionStats(String... fields) {
        readAllowed();
        return getEngine().completionStats(fields);
    }

    /**
     * Executes the given flush request against the engine.
     *
     * @param request the flush request
     */
    public void flush(FlushRequest request) {
        final boolean waitIfOngoing = request.waitIfOngoing();
        final boolean force = request.force();
        logger.trace("flush with {}", request);
        /*
         * We allow flushes while recovery since we allow operations to happen while recovering and we want to keep the translog under
         * control (up to deletes, which we do not GC). Yet, we do not use flush internally to clear deletes and flush the index writer
         * since we use Engine#writeIndexingBuffer for this now.
         */
        verifyNotClosed();
        final long time = System.nanoTime();
        getEngine().flush(force, waitIfOngoing);
        flushMetric.inc(System.nanoTime() - time);
    }

    /**
     * checks and removes translog files that no longer need to be retained. See
     * {@link org.opensearch.index.translog.TranslogDeletionPolicy} for details
     */
    public void trimTranslog() {
        verifyNotClosed();
        final Engine engine = getEngine();
        engine.trimUnreferencedTranslogFiles();
    }

    /**
     * Rolls the tranlog generation and cleans unneeded.
     */
    public void rollTranslogGeneration() {
        final Engine engine = getEngine();
        engine.rollTranslogGeneration();
    }

    public void forceMerge(ForceMergeRequest forceMerge) throws IOException {
        verifyActive();
        if (logger.isTraceEnabled()) {
            logger.trace("force merge with {}", forceMerge);
        }
        Engine engine = getEngine();
        engine.forceMerge(
            forceMerge.flush(),
            forceMerge.maxNumSegments(),
            forceMerge.onlyExpungeDeletes(),
            false,
            false,
            forceMerge.forceMergeUUID()
        );
    }

    /**
     * Upgrades the shard to the current version of Lucene and returns the minimum segment version
     */
    public org.apache.lucene.util.Version upgrade(UpgradeRequest upgrade) throws IOException {
        verifyActive();
        if (logger.isTraceEnabled()) {
            logger.trace("upgrade with {}", upgrade);
        }
        org.apache.lucene.util.Version previousVersion = minimumCompatibleVersion();
        // we just want to upgrade the segments, not actually forge merge to a single segment
        final Engine engine = getEngine();
        engine.forceMerge(
            true,  // we need to flush at the end to make sure the upgrade is durable
            Integer.MAX_VALUE, // we just want to upgrade the segments, not actually optimize to a single segment
            false,
            true,
            upgrade.upgradeOnlyAncientSegments(),
            null
        );
        org.apache.lucene.util.Version version = minimumCompatibleVersion();
        if (logger.isTraceEnabled()) {
            logger.trace("upgraded segments for {} from version {} to version {}", shardId, previousVersion, version);
        }

        return version;
    }

    public org.apache.lucene.util.Version minimumCompatibleVersion() {
        org.apache.lucene.util.Version luceneVersion = null;
        for (Segment segment : getEngine().segments(false)) {
            if (luceneVersion == null || luceneVersion.onOrAfter(segment.getVersion())) {
                luceneVersion = segment.getVersion();
            }
        }
        return luceneVersion == null ? indexSettings.getIndexVersionCreated().luceneVersion : luceneVersion;
    }

    /**
     * Creates a new {@link IndexCommit} snapshot from the currently running engine. All resources referenced by this
     * commit won't be freed until the commit / snapshot is closed.
     *
     * @param flushFirst <code>true</code> if the index should first be flushed to disk / a low level lucene commit should be executed
     */
    public GatedCloseable<IndexCommit> acquireLastIndexCommit(boolean flushFirst) throws EngineException {
        final IndexShardState state = this.state; // one time volatile read
        // we allow snapshot on closed index shard, since we want to do one after we close the shard and before we close the engine
        if (state == IndexShardState.STARTED || state == IndexShardState.CLOSED) {
            return getEngine().acquireLastIndexCommit(flushFirst);
        } else {
            throw new IllegalIndexShardStateException(shardId, state, "snapshot is not allowed");
        }
    }

    /**
     * Fetch a ref to the latest SegmentInfos held by the engine.  This ensures the files will not be deleted until
     * the ref is closed.
     * @return a {@link GatedCloseable} wrapper around a {@link SegmentInfos} instance
     * @throws EngineException - When infos cannot be retrieved from the Engine.
     */
    public GatedCloseable<SegmentInfos> getLatestSegmentInfosSafe() throws EngineException {
        return getEngine().getLatestSegmentInfosSafe();
    }

    /**
     * Fetch a snapshot of the latest SegmentInfos held by the engine.
     * @return {@link SegmentInfos}
     */
    public SegmentInfos getLatestSegmentInfos() {
        return getEngine().getLatestSegmentInfos();
    }

    public ReplicationCheckpoint getLatestReplicationCheckpoint() {
        return new ReplicationCheckpoint(
            this.shardId,
            getOperationPrimaryTerm(),
            getLatestSegmentInfos().getGeneration(),
            getProcessedLocalCheckpoint()
        );
    }

    public void updateCurrentInfos(long gen, byte[] infosBytes, long seqNo) throws IOException {
        getEngine().updateCurrentInfos(infosBytes, gen, seqNo);
    }

    /**
     * Snapshots the most recent safe index commit from the currently running engine.
     * All index files referenced by this index commit won't be freed until the commit/snapshot is closed.
     */
    public GatedCloseable<IndexCommit> acquireSafeIndexCommit() throws EngineException {
        final IndexShardState state = this.state; // one time volatile read
        // we allow snapshot on closed index shard, since we want to do one after we close the shard and before we close the engine
        if (state == IndexShardState.STARTED || state == IndexShardState.CLOSED) {
            return getEngine().acquireSafeIndexCommit();
        } else {
            throw new IllegalIndexShardStateException(shardId, state, "snapshot is not allowed");
        }
    }

    /**
     * gets a {@link Store.MetadataSnapshot} for the current directory. This method is safe to call in all lifecycle of the index shard,
     * without having to worry about the current state of the engine and concurrent flushes.
     *
     * @throws org.apache.lucene.index.IndexNotFoundException     if no index is found in the current directory
     * @throws org.apache.lucene.index.CorruptIndexException      if the lucene index is corrupted. This can be caused by a checksum
     *                                                            mismatch or an unexpected exception when opening the index reading the
     *                                                            segments file.
     * @throws org.apache.lucene.index.IndexFormatTooOldException if the lucene index is too old to be opened.
     * @throws org.apache.lucene.index.IndexFormatTooNewException if the lucene index is too new to be opened.
     * @throws java.io.FileNotFoundException                      if one or more files referenced by a commit are not present.
     * @throws java.nio.file.NoSuchFileException                  if one or more files referenced by a commit are not present.
     */
    public Store.MetadataSnapshot snapshotStoreMetadata() throws IOException {
        assert Thread.holdsLock(mutex) == false : "snapshotting store metadata under mutex";
        GatedCloseable<IndexCommit> wrappedIndexCommit = null;
        store.incRef();
        try {
            synchronized (engineMutex) {
                // if the engine is not running, we can access the store directly, but we need to make sure no one starts
                // the engine on us. If the engine is running, we can get a snapshot via the deletion policy of the engine.
                final Engine engine = getEngineOrNull();
                if (engine != null) {
                    wrappedIndexCommit = engine.acquireLastIndexCommit(false);
                }
                if (wrappedIndexCommit == null) {
                    return store.getMetadata(null, true);
                }
            }
            return store.getMetadata(wrappedIndexCommit.get());
        } finally {
            store.decRef();
            IOUtils.close(wrappedIndexCommit);
        }
    }

    /**
     * Fails the shard and marks the shard store as corrupted if
     * <code>e</code> is caused by index corruption
     */
    public void failShard(String reason, @Nullable Exception e) {
        // fail the engine. This will cause this shard to also be removed from the node's index service.
        getEngine().failEngine(reason, e);
    }

    /**
     * Acquires a point-in-time reader that can be used to create {@link Engine.Searcher}s on demand.
     */
    public Engine.SearcherSupplier acquireSearcherSupplier() {
        return acquireSearcherSupplier(Engine.SearcherScope.EXTERNAL);
    }

    /**
     * Acquires a point-in-time reader that can be used to create {@link Engine.Searcher}s on demand.
     */
    public Engine.SearcherSupplier acquireSearcherSupplier(Engine.SearcherScope scope) {
        readAllowed();
        markSearcherAccessed();
        final Engine engine = getEngine();
        return engine.acquireSearcherSupplier(this::wrapSearcher, scope);
    }

    public Engine.Searcher acquireSearcher(String source) {
        return acquireSearcher(source, Engine.SearcherScope.EXTERNAL);
    }

    private void markSearcherAccessed() {
        lastSearcherAccess.lazySet(threadPool.relativeTimeInMillis());
    }

    private Engine.Searcher acquireSearcher(String source, Engine.SearcherScope scope) {
        readAllowed();
        markSearcherAccessed();
        final Engine engine = getEngine();
        return engine.acquireSearcher(source, scope, this::wrapSearcher);
    }

    private Engine.Searcher wrapSearcher(Engine.Searcher searcher) {
        assert OpenSearchDirectoryReader.unwrap(searcher.getDirectoryReader()) != null
            : "DirectoryReader must be an instance or OpenSearchDirectoryReader";
        boolean success = false;
        try {
            final Engine.Searcher newSearcher = readerWrapper == null ? searcher : wrapSearcher(searcher, readerWrapper);
            assert newSearcher != null;
            success = true;
            return newSearcher;
        } catch (IOException ex) {
            throw new OpenSearchException("failed to wrap searcher", ex);
        } finally {
            if (success == false) {
                Releasables.close(success, searcher);
            }
        }
    }

    static Engine.Searcher wrapSearcher(
        Engine.Searcher engineSearcher,
        CheckedFunction<DirectoryReader, DirectoryReader, IOException> readerWrapper
    ) throws IOException {
        assert readerWrapper != null;
        final OpenSearchDirectoryReader openSearchDirectoryReader = OpenSearchDirectoryReader.getOpenSearchDirectoryReader(
            engineSearcher.getDirectoryReader()
        );
        if (openSearchDirectoryReader == null) {
            throw new IllegalStateException("Can't wrap non opensearch directory reader");
        }
        NonClosingReaderWrapper nonClosingReaderWrapper = new NonClosingReaderWrapper(engineSearcher.getDirectoryReader());
        DirectoryReader reader = readerWrapper.apply(nonClosingReaderWrapper);
        if (reader != nonClosingReaderWrapper) {
            if (reader.getReaderCacheHelper() != openSearchDirectoryReader.getReaderCacheHelper()) {
                throw new IllegalStateException(
                    "wrapped directory reader doesn't delegate IndexReader#getCoreCacheKey,"
                        + " wrappers must override this method and delegate to the original readers core cache key. Wrapped readers can't be "
                        + "used as cache keys since their are used only per request which would lead to subtle bugs"
                );
            }
            if (OpenSearchDirectoryReader.getOpenSearchDirectoryReader(reader) != openSearchDirectoryReader) {
                // prevent that somebody wraps with a non-filter reader
                throw new IllegalStateException("wrapped directory reader hides actual OpenSearchDirectoryReader but shouldn't");
            }
        }

        if (reader == nonClosingReaderWrapper) {
            return engineSearcher;
        } else {
            // we close the reader to make sure wrappers can release resources if needed....
            // our NonClosingReaderWrapper makes sure that our reader is not closed
            return new Engine.Searcher(
                engineSearcher.source(),
                reader,
                engineSearcher.getSimilarity(),
                engineSearcher.getQueryCache(),
                engineSearcher.getQueryCachingPolicy(),
                () -> IOUtils.close(
                    reader, // this will close the wrappers excluding the NonClosingReaderWrapper
                    engineSearcher
                )
            ); // this will run the closeable on the wrapped engine reader
        }
    }

    private static final class NonClosingReaderWrapper extends FilterDirectoryReader {

        private NonClosingReaderWrapper(DirectoryReader in) throws IOException {
            super(in, new SubReaderWrapper() {
                @Override
                public LeafReader wrap(LeafReader reader) {
                    return reader;
                }
            });
        }

        @Override
        protected DirectoryReader doWrapDirectoryReader(DirectoryReader in) throws IOException {
            return new NonClosingReaderWrapper(in);
        }

        @Override
        protected void doClose() throws IOException {
            // don't close here - mimic the MultiReader#doClose = false behavior that FilterDirectoryReader doesn't have
        }

        @Override
        public CacheHelper getReaderCacheHelper() {
            return in.getReaderCacheHelper();
        }

    }

    public void close(String reason, boolean flushEngine) throws IOException {
        synchronized (engineMutex) {
            try {
                synchronized (mutex) {
                    changeState(IndexShardState.CLOSED, reason);
                }
            } finally {
                final Engine engine = this.currentEngineReference.getAndSet(null);
                try {
                    if (engine != null && flushEngine) {
                        engine.flushAndClose();
                    }
                } finally {
                    // playing safe here and close the engine even if the above succeeds - close can be called multiple times
                    // Also closing refreshListeners to prevent us from accumulating any more listeners
                    IOUtils.close(engine, globalCheckpointListeners, refreshListeners, pendingReplicationActions);
                    indexShardOperationPermits.close();
                }
            }
        }
    }

    public void preRecovery() {
        final IndexShardState currentState = this.state; // single volatile read
        if (currentState == IndexShardState.CLOSED) {
            throw new IndexShardNotRecoveringException(shardId, currentState);
        }
        assert currentState == IndexShardState.RECOVERING : "expected a recovering shard " + shardId + " but got " + currentState;
        indexEventListener.beforeIndexShardRecovery(this, indexSettings);
    }

    public void postRecovery(String reason) throws IndexShardStartedException, IndexShardRelocatedException, IndexShardClosedException {
        synchronized (postRecoveryMutex) {
            // we need to refresh again to expose all operations that were index until now. Otherwise
            // we may not expose operations that were indexed with a refresh listener that was immediately
            // responded to in addRefreshListener. The refresh must happen under the same mutex used in addRefreshListener
            // and before moving this shard to POST_RECOVERY state (i.e., allow to read from this shard).
            getEngine().refresh("post_recovery");
            synchronized (mutex) {
                if (state == IndexShardState.CLOSED) {
                    throw new IndexShardClosedException(shardId);
                }
                if (state == IndexShardState.STARTED) {
                    throw new IndexShardStartedException(shardId);
                }
                recoveryState.setStage(RecoveryState.Stage.DONE);
                changeState(IndexShardState.POST_RECOVERY, reason);
            }
        }
    }

    /**
     * called before starting to copy index files over
     */
    public void prepareForIndexRecovery() {
        if (state != IndexShardState.RECOVERING) {
            throw new IndexShardNotRecoveringException(shardId, state);
        }
        recoveryState.setStage(RecoveryState.Stage.INDEX);
        assert currentEngineReference.get() == null;
    }

    /**
     * A best effort to bring up this shard to the global checkpoint using the local translog before performing a peer recovery.
     *
     * @return a sequence number that an operation-based peer recovery can start with.
     * This is the first operation after the local checkpoint of the safe commit if exists.
     */
    public long recoverLocallyUpToGlobalCheckpoint() {
        assert Thread.holdsLock(mutex) == false : "recover locally under mutex";
        if (state != IndexShardState.RECOVERING) {
            throw new IndexShardNotRecoveringException(shardId, state);
        }
        recoveryState.validateCurrentStage(RecoveryState.Stage.INDEX);
        assert routingEntry().recoverySource().getType() == RecoverySource.Type.PEER : "not a peer recovery [" + routingEntry() + "]";
        final Optional<SequenceNumbers.CommitInfo> safeCommit;
        final long globalCheckpoint;
        try {
            final String translogUUID = store.readLastCommittedSegmentsInfo().getUserData().get(Translog.TRANSLOG_UUID_KEY);
            globalCheckpoint = Translog.readGlobalCheckpoint(translogConfig.getTranslogPath(), translogUUID);
            safeCommit = store.findSafeIndexCommit(globalCheckpoint);
        } catch (org.apache.lucene.index.IndexNotFoundException e) {
            logger.trace("skip local recovery as no index commit found");
            return UNASSIGNED_SEQ_NO;
        } catch (Exception e) {
            logger.debug("skip local recovery as failed to find the safe commit", e);
            return UNASSIGNED_SEQ_NO;
        }
        try {
            maybeCheckIndex(); // check index here and won't do it again if ops-based recovery occurs
            recoveryState.setStage(RecoveryState.Stage.TRANSLOG);
            if (safeCommit.isPresent() == false) {
                logger.trace("skip local recovery as no safe commit found");
                return UNASSIGNED_SEQ_NO;
            }
            assert safeCommit.get().localCheckpoint <= globalCheckpoint : safeCommit.get().localCheckpoint + " > " + globalCheckpoint;
            if (safeCommit.get().localCheckpoint == globalCheckpoint) {
                logger.trace(
                    "skip local recovery as the safe commit is up to date; safe commit {} global checkpoint {}",
                    safeCommit.get(),
                    globalCheckpoint
                );
                recoveryState.getTranslog().totalLocal(0);
                return globalCheckpoint + 1;
            }
            if (indexSettings.getIndexMetadata().getState() == IndexMetadata.State.CLOSE
                || IndexMetadata.INDEX_BLOCKS_WRITE_SETTING.get(indexSettings.getSettings())) {
                logger.trace(
                    "skip local recovery as the index was closed or not allowed to write; safe commit {} global checkpoint {}",
                    safeCommit.get(),
                    globalCheckpoint
                );
                recoveryState.getTranslog().totalLocal(0);
                return safeCommit.get().localCheckpoint + 1;
            }
            try {
                final Engine.TranslogRecoveryRunner translogRecoveryRunner = (engine, snapshot) -> {
                    recoveryState.getTranslog().totalLocal(snapshot.totalOperations());
                    final int recoveredOps = runTranslogRecovery(
                        engine,
                        snapshot,
                        Engine.Operation.Origin.LOCAL_TRANSLOG_RECOVERY,
                        recoveryState.getTranslog()::incrementRecoveredOperations
                    );
                    recoveryState.getTranslog().totalLocal(recoveredOps); // adjust the total local to reflect the actual count
                    return recoveredOps;
                };
                innerOpenEngineAndTranslog(() -> globalCheckpoint);
                getEngine().recoverFromTranslog(translogRecoveryRunner, globalCheckpoint);
                logger.trace("shard locally recovered up to {}", getEngine().getSeqNoStats(globalCheckpoint));
            } finally {
                synchronized (engineMutex) {
                    IOUtils.close(currentEngineReference.getAndSet(null));
                }
            }
        } catch (Exception e) {
            logger.debug(new ParameterizedMessage("failed to recover shard locally up to global checkpoint {}", globalCheckpoint), e);
            return UNASSIGNED_SEQ_NO;
        }
        try {
            // we need to find the safe commit again as we should have created a new one during the local recovery
            final Optional<SequenceNumbers.CommitInfo> newSafeCommit = store.findSafeIndexCommit(globalCheckpoint);
            assert newSafeCommit.isPresent() : "no safe commit found after local recovery";
            return newSafeCommit.get().localCheckpoint + 1;
        } catch (Exception e) {
            logger.debug(
                new ParameterizedMessage(
                    "failed to find the safe commit after recovering shard locally up to global checkpoint {}",
                    globalCheckpoint
                ),
                e
            );
            return UNASSIGNED_SEQ_NO;
        }
    }

    public void trimOperationOfPreviousPrimaryTerms(long aboveSeqNo) {
        getEngine().trimOperationsFromTranslog(getOperationPrimaryTerm(), aboveSeqNo);
    }

    /**
     * Returns the maximum auto_id_timestamp of all append-only requests have been processed by this shard or the auto_id_timestamp received
     * from the primary via {@link #updateMaxUnsafeAutoIdTimestamp(long)} at the beginning of a peer-recovery or a primary-replica resync.
     *
     * @see #updateMaxUnsafeAutoIdTimestamp(long)
     */
    public long getMaxSeenAutoIdTimestamp() {
        return getEngine().getMaxSeenAutoIdTimestamp();
    }

    /**
     * Since operations stored in soft-deletes do not have max_auto_id_timestamp, the primary has to propagate its max_auto_id_timestamp
     * (via {@link #getMaxSeenAutoIdTimestamp()} of all processed append-only requests to replicas at the beginning of a peer-recovery
     * or a primary-replica resync to force a replica to disable optimization for all append-only requests which are replicated via
     * replication while its retry variants are replicated via recovery without auto_id_timestamp.
     * <p>
     * Without this force-update, a replica can generate duplicate documents (for the same id) if it first receives
     * a retry append-only (without timestamp) via recovery, then an original append-only (with timestamp) via replication.
     */
    public void updateMaxUnsafeAutoIdTimestamp(long maxSeenAutoIdTimestampFromPrimary) {
        getEngine().updateMaxUnsafeAutoIdTimestamp(maxSeenAutoIdTimestampFromPrimary);
    }

    public Engine.Result applyTranslogOperation(Translog.Operation operation, Engine.Operation.Origin origin) throws IOException {
        return applyTranslogOperation(getEngine(), operation, origin);
    }

    private Engine.Result applyTranslogOperation(Engine engine, Translog.Operation operation, Engine.Operation.Origin origin)
        throws IOException {
        // If a translog op is replayed on the primary (eg. ccr), we need to use external instead of null for its version type.
        final VersionType versionType = (origin == Engine.Operation.Origin.PRIMARY) ? VersionType.EXTERNAL : null;
        final Engine.Result result;
        switch (operation.opType()) {
            case INDEX:
                final Translog.Index index = (Translog.Index) operation;
                // we set canHaveDuplicates to true all the time such that we de-optimze the translog case and ensure that all
                // autoGeneratedID docs that are coming from the primary are updated correctly.
                result = applyIndexOperation(
                    engine,
                    index.seqNo(),
                    index.primaryTerm(),
                    index.version(),
                    versionType,
                    UNASSIGNED_SEQ_NO,
                    0,
                    index.getAutoGeneratedIdTimestamp(),
                    true,
                    origin,
                    new SourceToParse(
                        shardId.getIndexName(),
                        index.id(),
                        index.source(),
                        XContentHelper.xContentType(index.source()),
                        index.routing()
                    )
                );
                break;
            case DELETE:
                final Translog.Delete delete = (Translog.Delete) operation;
                result = applyDeleteOperation(
                    engine,
                    delete.seqNo(),
                    delete.primaryTerm(),
                    delete.version(),
                    delete.id(),
                    versionType,
                    UNASSIGNED_SEQ_NO,
                    0,
                    origin
                );
                break;
            case NO_OP:
                final Translog.NoOp noOp = (Translog.NoOp) operation;
                result = markSeqNoAsNoop(engine, noOp.seqNo(), noOp.primaryTerm(), noOp.reason(), origin);
                break;
            default:
                throw new IllegalStateException("No operation defined for [" + operation + "]");
        }
        return result;
    }

    /**
     * Replays translog operations from the provided translog {@code snapshot} to the current engine using the given {@code origin}.
     * The callback {@code onOperationRecovered} is notified after each translog operation is replayed successfully.
     */
    int runTranslogRecovery(Engine engine, Translog.Snapshot snapshot, Engine.Operation.Origin origin, Runnable onOperationRecovered)
        throws IOException {
        int opsRecovered = 0;
        Translog.Operation operation;
        while ((operation = snapshot.next()) != null) {
            try {
                logger.trace("[translog] recover op {}", operation);
                Engine.Result result = applyTranslogOperation(engine, operation, origin);
                switch (result.getResultType()) {
                    case FAILURE:
                        throw result.getFailure();
                    case MAPPING_UPDATE_REQUIRED:
                        throw new IllegalArgumentException("unexpected mapping update: " + result.getRequiredMappingUpdate());
                    case SUCCESS:
                        break;
                    default:
                        throw new AssertionError("Unknown result type [" + result.getResultType() + "]");
                }

                opsRecovered++;
                onOperationRecovered.run();
            } catch (Exception e) {
                // TODO: Don't enable this leniency unless users explicitly opt-in
                if (origin == Engine.Operation.Origin.LOCAL_TRANSLOG_RECOVERY && ExceptionsHelper.status(e) == RestStatus.BAD_REQUEST) {
                    // mainly for MapperParsingException and Failure to detect xcontent
                    logger.info("ignoring recovery of a corrupt translog entry", e);
                } else {
                    throw ExceptionsHelper.convertToRuntime(e);
                }
            }
        }
        return opsRecovered;
    }

    private void loadGlobalCheckpointToReplicationTracker() throws IOException {
        // we have to set it before we open an engine and recover from the translog because
        // acquiring a snapshot from the translog causes a sync which causes the global checkpoint to be pulled in,
        // and an engine can be forced to close in ctor which also causes the global checkpoint to be pulled in.
        final String translogUUID = store.readLastCommittedSegmentsInfo().getUserData().get(Translog.TRANSLOG_UUID_KEY);
        final long globalCheckpoint = Translog.readGlobalCheckpoint(translogConfig.getTranslogPath(), translogUUID);
        replicationTracker.updateGlobalCheckpointOnReplica(globalCheckpoint, "read from translog checkpoint");
    }

    /**
     * opens the engine on top of the existing lucene engine and translog.
     * Operations from the translog will be replayed to bring lucene up to date.
     **/
    public void openEngineAndRecoverFromTranslog() throws IOException {
        recoveryState.validateCurrentStage(RecoveryState.Stage.INDEX);
        maybeCheckIndex();
        recoveryState.setStage(RecoveryState.Stage.TRANSLOG);
        final RecoveryState.Translog translogRecoveryStats = recoveryState.getTranslog();
        final Engine.TranslogRecoveryRunner translogRecoveryRunner = (engine, snapshot) -> {
            translogRecoveryStats.totalOperations(snapshot.totalOperations());
            translogRecoveryStats.totalOperationsOnStart(snapshot.totalOperations());
            return runTranslogRecovery(
                engine,
                snapshot,
                Engine.Operation.Origin.LOCAL_TRANSLOG_RECOVERY,
                translogRecoveryStats::incrementRecoveredOperations
            );
        };
        loadGlobalCheckpointToReplicationTracker();
        innerOpenEngineAndTranslog(replicationTracker);
        getEngine().recoverFromTranslog(translogRecoveryRunner, Long.MAX_VALUE);
    }

    /**
     * Opens the engine on top of the existing lucene engine and translog.
     * The translog is kept but its operations won't be replayed.
     */
    public void openEngineAndSkipTranslogRecovery() throws IOException {
        assert routingEntry().recoverySource().getType() == RecoverySource.Type.PEER : "not a peer recovery [" + routingEntry() + "]";
        // TODO: Segrep - fix initial recovery stages from ReplicationTarget.
        if (indexSettings.isSegrepEnabled() == false) {
            recoveryState.validateCurrentStage(RecoveryState.Stage.TRANSLOG);
        }
        loadGlobalCheckpointToReplicationTracker();
        innerOpenEngineAndTranslog(replicationTracker);
        getEngine().skipTranslogRecovery();
    }

    private void innerOpenEngineAndTranslog(LongSupplier globalCheckpointSupplier) throws IOException {
        assert Thread.holdsLock(mutex) == false : "opening engine under mutex";
        if (state != IndexShardState.RECOVERING) {
            throw new IndexShardNotRecoveringException(shardId, state);
        }
        final EngineConfig config = newEngineConfig(globalCheckpointSupplier);

        // we disable deletes since we allow for operations to be executed against the shard while recovering
        // but we need to make sure we don't loose deletes until we are done recovering
        config.setEnableGcDeletes(false);
        updateRetentionLeasesOnReplica(loadRetentionLeases());
        assert recoveryState.getRecoverySource().expectEmptyRetentionLeases() == false || getRetentionLeases().leases().isEmpty()
            : "expected empty set of retention leases with recovery source ["
                + recoveryState.getRecoverySource()
                + "] but got "
                + getRetentionLeases();
        synchronized (engineMutex) {
            assert currentEngineReference.get() == null : "engine is running";
            verifyNotClosed();
            // we must create a new engine under mutex (see IndexShard#snapshotStoreMetadata).
            final Engine newEngine = engineFactory.newReadWriteEngine(config);
            onNewEngine(newEngine);
            currentEngineReference.set(newEngine);
            // We set active because we are now writing operations to the engine; this way,
            // we can flush if we go idle after some time and become inactive.
            active.set(true);
        }
        // time elapses after the engine is created above (pulling the config settings) until we set the engine reference, during
        // which settings changes could possibly have happened, so here we forcefully push any config changes to the new engine.
        onSettingsChanged();
        assert assertSequenceNumbersInCommit();
        recoveryState.validateCurrentStage(RecoveryState.Stage.TRANSLOG);
    }

    private boolean assertSequenceNumbersInCommit() throws IOException {
        final Map<String, String> userData = SegmentInfos.readLatestCommit(store.directory()).getUserData();
        assert userData.containsKey(SequenceNumbers.LOCAL_CHECKPOINT_KEY) : "commit point doesn't contains a local checkpoint";
        assert userData.containsKey(SequenceNumbers.MAX_SEQ_NO) : "commit point doesn't contains a maximum sequence number";
        assert userData.containsKey(Engine.HISTORY_UUID_KEY) : "commit point doesn't contains a history uuid";
        assert userData.get(Engine.HISTORY_UUID_KEY).equals(getHistoryUUID()) : "commit point history uuid ["
            + userData.get(Engine.HISTORY_UUID_KEY)
            + "] is different than engine ["
            + getHistoryUUID()
            + "]";
        assert userData.containsKey(Engine.MAX_UNSAFE_AUTO_ID_TIMESTAMP_COMMIT_ID) : "opening index which was created post 5.5.0 but "
            + Engine.MAX_UNSAFE_AUTO_ID_TIMESTAMP_COMMIT_ID
            + " is not found in commit";
        return true;
    }

    private void onNewEngine(Engine newEngine) {
        assert Thread.holdsLock(engineMutex);
        refreshListeners.setCurrentRefreshLocationSupplier(newEngine::getTranslogLastWriteLocation);
    }

    /**
     * called if recovery has to be restarted after network error / delay **
     */
    public void performRecoveryRestart() throws IOException {
        assert Thread.holdsLock(mutex) == false : "restart recovery under mutex";
        synchronized (engineMutex) {
            assert refreshListeners.pendingCount() == 0 : "we can't restart with pending listeners";
            IOUtils.close(currentEngineReference.getAndSet(null));
            resetRecoveryStage();
        }
    }

    /**
     * If a file-based recovery occurs, a recovery target calls this method to reset the recovery stage.
     */
    public void resetRecoveryStage() {
        assert routingEntry().recoverySource().getType() == RecoverySource.Type.PEER : "not a peer recovery [" + routingEntry() + "]";
        assert currentEngineReference.get() == null;
        if (state != IndexShardState.RECOVERING) {
            throw new IndexShardNotRecoveringException(shardId, state);
        }
        recoveryState().setStage(RecoveryState.Stage.INIT);
    }

    /**
     * returns stats about ongoing recoveries, both source and target
     */
    public RecoveryStats recoveryStats() {
        return recoveryStats;
    }

    /**
     * Returns the current {@link RecoveryState} if this shard is recovering or has been recovering.
     * Returns null if the recovery has not yet started or shard was not recovered (created via an API).
     */
    @Override
    public RecoveryState recoveryState() {
        return this.recoveryState;
    }

    /**
     * perform the last stages of recovery once all translog operations are done.
     * note that you should still call {@link #postRecovery(String)}.
     */
    public void finalizeRecovery() {
        recoveryState().setStage(RecoveryState.Stage.FINALIZE);
        Engine engine = getEngine();
        engine.refresh("recovery_finalization");
        engine.config().setEnableGcDeletes(true);
    }

    /**
     * Returns {@code true} if this shard can ignore a recovery attempt made to it (since the already doing/done it)
     */
    public boolean ignoreRecoveryAttempt() {
        IndexShardState state = state(); // one time volatile read
        return state == IndexShardState.POST_RECOVERY
            || state == IndexShardState.RECOVERING
            || state == IndexShardState.STARTED
            || state == IndexShardState.CLOSED;
    }

    public void readAllowed() throws IllegalIndexShardStateException {
        IndexShardState state = this.state; // one time volatile read
        if (readAllowedStates.contains(state) == false) {
            throw new IllegalIndexShardStateException(
                shardId,
                state,
                "operations only allowed when shard state is one of " + readAllowedStates.toString()
            );
        }
    }

    /** returns true if the {@link IndexShardState} allows reading */
    public boolean isReadAllowed() {
        return readAllowedStates.contains(state);
    }

    private void ensureWriteAllowed(Engine.Operation.Origin origin) throws IllegalIndexShardStateException {
        IndexShardState state = this.state; // one time volatile read

        if (origin.isRecovery()) {
            if (state != IndexShardState.RECOVERING) {
                throw new IllegalIndexShardStateException(
                    shardId,
                    state,
                    "operation only allowed when recovering, origin [" + origin + "]"
                );
            }
        } else {
            if (origin == Engine.Operation.Origin.PRIMARY) {
                assert assertPrimaryMode();
            } else if (origin == Engine.Operation.Origin.REPLICA) {
                assert assertReplicationTarget();
            } else {
                assert origin == Engine.Operation.Origin.LOCAL_RESET;
                assert getActiveOperationsCount() == OPERATIONS_BLOCKED
                    : "locally resetting without blocking operations, active operations are [" + getActiveOperations() + "]";
            }
            if (writeAllowedStates.contains(state) == false) {
                throw new IllegalIndexShardStateException(
                    shardId,
                    state,
                    "operation only allowed when shard state is one of " + writeAllowedStates + ", origin [" + origin + "]"
                );
            }
        }
    }

    private boolean assertPrimaryMode() {
        assert shardRouting.primary() && replicationTracker.isPrimaryMode() : "shard "
            + shardRouting
            + " is not a primary shard in primary mode";
        return true;
    }

    private boolean assertReplicationTarget() {
        assert replicationTracker.isPrimaryMode() == false : "shard " + shardRouting + " in primary mode cannot be a replication target";
        return true;
    }

    private void verifyNotClosed() throws IllegalIndexShardStateException {
        verifyNotClosed(null);
    }

    private void verifyNotClosed(Exception suppressed) throws IllegalIndexShardStateException {
        IndexShardState state = this.state; // one time volatile read
        if (state == IndexShardState.CLOSED) {
            final IllegalIndexShardStateException exc = new IndexShardClosedException(shardId, "operation only allowed when not closed");
            if (suppressed != null) {
                exc.addSuppressed(suppressed);
            }
            throw exc;
        }
    }

    protected final void verifyActive() throws IllegalIndexShardStateException {
        IndexShardState state = this.state; // one time volatile read
        if (state != IndexShardState.STARTED) {
            throw new IllegalIndexShardStateException(shardId, state, "operation only allowed when shard is active");
        }
    }

    /**
     * Returns number of heap bytes used by the indexing buffer for this shard, or 0 if the shard is closed
     */
    public long getIndexBufferRAMBytesUsed() {
        if (indexSettings.isSegrepEnabled() && (shardRouting.primary() == false)) {
            return 0;
        }
        Engine engine = getEngineOrNull();
        if (engine == null) {
            return 0;
        }
        try {
            return engine.getIndexBufferRAMBytesUsed();
        } catch (AlreadyClosedException ex) {
            return 0;
        }
    }

    public void addShardFailureCallback(Consumer<ShardFailure> onShardFailure) {
        this.shardEventListener.delegates.add(onShardFailure);
    }

    /**
     * Called by {@link IndexingMemoryController} to check whether more than {@code inactiveTimeNS} has passed since the last
     * indexing operation, so we can flush the index.
     */
    public void flushOnIdle(long inactiveTimeNS) {
        Engine engineOrNull = getEngineOrNull();
        if (engineOrNull != null && System.nanoTime() - engineOrNull.getLastWriteNanos() >= inactiveTimeNS) {
            boolean wasActive = active.getAndSet(false);
            if (wasActive) {
                logger.debug("flushing shard on inactive");
                threadPool.executor(ThreadPool.Names.FLUSH).execute(new AbstractRunnable() {
                    @Override
                    public void onFailure(Exception e) {
                        if (state != IndexShardState.CLOSED) {
                            logger.warn("failed to flush shard on inactive", e);
                        }
                    }

                    @Override
                    protected void doRun() {
                        flush(new FlushRequest().waitIfOngoing(false).force(false));
                        periodicFlushMetric.inc();
                    }
                });
            }
        }
    }

    public boolean isActive() {
        return active.get();
    }

    public ShardPath shardPath() {
        return path;
    }

    public void recoverFromLocalShards(
        Consumer<MappingMetadata> mappingUpdateConsumer,
        List<IndexShard> localShards,
        ActionListener<Boolean> listener
    ) throws IOException {
        assert shardRouting.primary() : "recover from local shards only makes sense if the shard is a primary shard";
        assert recoveryState.getRecoverySource().getType() == RecoverySource.Type.LOCAL_SHARDS : "invalid recovery type: "
            + recoveryState.getRecoverySource();
        final List<LocalShardSnapshot> snapshots = new ArrayList<>();
        final ActionListener<Boolean> recoveryListener = ActionListener.runBefore(listener, () -> IOUtils.close(snapshots));
        boolean success = false;
        try {
            for (IndexShard shard : localShards) {
                snapshots.add(new LocalShardSnapshot(shard));
            }
            // we are the first primary, recover from the gateway
            // if its post api allocation, the index should exists
            assert shardRouting.primary() : "recover from local shards only makes sense if the shard is a primary shard";
            StoreRecovery storeRecovery = new StoreRecovery(shardId, logger);
            storeRecovery.recoverFromLocalShards(mappingUpdateConsumer, this, snapshots, recoveryListener);
            success = true;
        } finally {
            if (success == false) {
                IOUtils.close(snapshots);
            }
        }
    }

    public void recoverFromStore(ActionListener<Boolean> listener) {
        // we are the first primary, recover from the gateway
        // if its post api allocation, the index should exists
        assert shardRouting.primary() : "recover from store only makes sense if the shard is a primary shard";
        assert shardRouting.initializing() : "can only start recovery on initializing shard";
        StoreRecovery storeRecovery = new StoreRecovery(shardId, logger);
        storeRecovery.recoverFromStore(this, listener);
    }

    public void restoreFromRepository(Repository repository, ActionListener<Boolean> listener) {
        try {
            assert shardRouting.primary() : "recover from store only makes sense if the shard is a primary shard";
            assert recoveryState.getRecoverySource().getType() == RecoverySource.Type.SNAPSHOT : "invalid recovery type: "
                + recoveryState.getRecoverySource();
            StoreRecovery storeRecovery = new StoreRecovery(shardId, logger);
            storeRecovery.recoverFromRepository(this, repository, listener);
        } catch (Exception e) {
            listener.onFailure(e);
        }
    }

    /**
     * Tests whether or not the engine should be flushed periodically.
     * This test is based on the current size of the translog compared to the configured flush threshold size.
     *
     * @return {@code true} if the engine should be flushed
     */
    boolean shouldPeriodicallyFlush() {
        final Engine engine = getEngineOrNull();
        if (engine != null) {
            try {
                return engine.shouldPeriodicallyFlush();
            } catch (final AlreadyClosedException e) {
                // we are already closed, no need to flush or roll
            }
        }
        return false;
    }

    /**
     * Tests whether or not the translog generation should be rolled to a new generation. This test is based on the size of the current
     * generation compared to the configured generation threshold size.
     *
     * @return {@code true} if the current generation should be rolled to a new generation
     */
    boolean shouldRollTranslogGeneration() {
        final Engine engine = getEngineOrNull();
        if (engine != null) {
            try {
                return engine.shouldRollTranslogGeneration();
            } catch (final AlreadyClosedException e) {
                // we are already closed, no need to flush or roll
            }
        }
        return false;
    }

    public void onSettingsChanged() {
        Engine engineOrNull = getEngineOrNull();
        if (engineOrNull != null) {
            final boolean disableTranslogRetention = indexSettings.isSoftDeleteEnabled() && useRetentionLeasesInPeerRecovery;
            engineOrNull.onSettingsChanged(
                disableTranslogRetention ? TimeValue.MINUS_ONE : indexSettings.getTranslogRetentionAge(),
                disableTranslogRetention ? new ByteSizeValue(-1) : indexSettings.getTranslogRetentionSize(),
                indexSettings.getSoftDeleteRetentionOperations()
            );
        }
    }

    private void turnOffTranslogRetention() {
        logger.debug(
            "turn off the translog retention for the replication group {} "
                + "as it starts using retention leases exclusively in peer recoveries",
            shardId
        );
        // Off to the generic threadPool as pruning the delete tombstones can be expensive.
        threadPool.generic().execute(new AbstractRunnable() {
            @Override
            public void onFailure(Exception e) {
                if (state != IndexShardState.CLOSED) {
                    logger.warn("failed to turn off translog retention", e);
                }
            }

            @Override
            protected void doRun() {
                onSettingsChanged();
                trimTranslog();
            }
        });
    }

    /**
     * Acquires a lock on the translog files and Lucene soft-deleted documents to prevent them from being trimmed
     */
    public Closeable acquireHistoryRetentionLock() {
        return getEngine().acquireHistoryRetentionLock();
    }

    /**
     * Creates a new history snapshot for reading operations since
     * the provided starting seqno (inclusive) and ending seqno (inclusive)
     * The returned snapshot can be retrieved from either Lucene index or translog files.
     */
    public Translog.Snapshot getHistoryOperations(String reason, long startingSeqNo, long endSeqNo, boolean accurateCount)
        throws IOException {
        return getEngine().newChangesSnapshot(reason, startingSeqNo, endSeqNo, true, accurateCount);
    }

    /**
     * Checks if we have a completed history of operations since the given starting seqno (inclusive).
     * This method should be called after acquiring the retention lock; See {@link #acquireHistoryRetentionLock()}
     */
    public boolean hasCompleteHistoryOperations(String reason, long startingSeqNo) {
        return getEngine().hasCompleteOperationHistory(reason, startingSeqNo);
    }

    /**
     * Gets the minimum retained sequence number for this engine.
     *
     * @return the minimum retained sequence number
     */
    public long getMinRetainedSeqNo() {
        return getEngine().getMinRetainedSeqNo();
    }

    /**
     * Counts the number of history operations within the provided sequence numbers
     * @param source     source of the requester (e.g., peer-recovery)
     * @param fromSeqNo  from sequence number, included
     * @param toSeqNo    to sequence number, included
     * @return           number of history operations in the sequence number range
     */
    public int countNumberOfHistoryOperations(String source, long fromSeqNo, long toSeqNo) throws IOException {
        return getEngine().countNumberOfHistoryOperations(source, fromSeqNo, toSeqNo);
    }

    /**
     * Creates a new changes snapshot for reading operations whose seq_no are between {@code fromSeqNo}(inclusive)
     * and {@code toSeqNo}(inclusive). The caller has to close the returned snapshot after finishing the reading.
     *
     * @param source            the source of the request
     * @param fromSeqNo         the from seq_no (inclusive) to read
     * @param toSeqNo           the to seq_no (inclusive) to read
     * @param requiredFullRange if {@code true} then {@link Translog.Snapshot#next()} will throw {@link IllegalStateException}
     *                          if any operation between {@code fromSeqNo} and {@code toSeqNo} is missing.
     *                          This parameter should be only enabled when the entire requesting range is below the global checkpoint.
     */
    public Translog.Snapshot newChangesSnapshot(
        String source,
        long fromSeqNo,
        long toSeqNo,
        boolean requiredFullRange,
        boolean accurateCount
    ) throws IOException {
        return getEngine().newChangesSnapshot(source, fromSeqNo, toSeqNo, requiredFullRange, accurateCount);
    }

    public List<Segment> segments(boolean verbose) {
        return getEngine().segments(verbose);
    }

    public String getHistoryUUID() {
        return getEngine().getHistoryUUID();
    }

    public IndexEventListener getIndexEventListener() {
        return indexEventListener;
    }

    public void activateThrottling() {
        try {
            getEngine().activateThrottling();
        } catch (AlreadyClosedException ex) {
            // ignore
        }
    }

    public void deactivateThrottling() {
        try {
            getEngine().deactivateThrottling();
        } catch (AlreadyClosedException ex) {
            // ignore
        }
    }

    private void handleRefreshException(Exception e) {
        if (e instanceof AlreadyClosedException) {
            // ignore
        } else if (e instanceof RefreshFailedEngineException) {
            RefreshFailedEngineException rfee = (RefreshFailedEngineException) e;
            if (rfee.getCause() instanceof InterruptedException) {
                // ignore, we are being shutdown
            } else if (rfee.getCause() instanceof ClosedByInterruptException) {
                // ignore, we are being shutdown
            } else if (rfee.getCause() instanceof ThreadInterruptedException) {
                // ignore, we are being shutdown
            } else {
                if (state != IndexShardState.CLOSED) {
                    logger.warn("Failed to perform engine refresh", e);
                }
            }
        } else {
            if (state != IndexShardState.CLOSED) {
                logger.warn("Failed to perform engine refresh", e);
            }
        }
    }

    /**
     * Called when our shard is using too much heap and should move buffered indexed/deleted documents to disk.
     */
    public void writeIndexingBuffer() {
        try {
            Engine engine = getEngine();
            engine.writeIndexingBuffer();
        } catch (Exception e) {
            handleRefreshException(e);
        }
    }

    /**
     * Notifies the service to update the local checkpoint for the shard with the provided allocation ID. See
     * {@link ReplicationTracker#updateLocalCheckpoint(String, long)} for
     * details.
     *
     * @param allocationId the allocation ID of the shard to update the local checkpoint for
     * @param checkpoint   the local checkpoint for the shard
     */
    public void updateLocalCheckpointForShard(final String allocationId, final long checkpoint) {
        assert assertPrimaryMode();
        verifyNotClosed();
        replicationTracker.updateLocalCheckpoint(allocationId, checkpoint);
    }

    /**
     * Update the local knowledge of the persisted global checkpoint for the specified allocation ID.
     *
     * @param allocationId     the allocation ID to update the global checkpoint for
     * @param globalCheckpoint the global checkpoint
     */
    public void updateGlobalCheckpointForShard(final String allocationId, final long globalCheckpoint) {
        assert assertPrimaryMode();
        verifyNotClosed();
        replicationTracker.updateGlobalCheckpointForShard(allocationId, globalCheckpoint);
    }

    /**
     * Add a global checkpoint listener. If the global checkpoint is equal to or above the global checkpoint the listener is waiting for,
     * then the listener will be notified immediately via an executor (so possibly not on the current thread). If the specified timeout
     * elapses before the listener is notified, the listener will be notified with an {@link TimeoutException}. A caller may pass null to
     * specify no timeout.
     *
     * @param waitingForGlobalCheckpoint the global checkpoint the listener is waiting for
     * @param listener                   the listener
     * @param timeout                    the timeout
     */
    public void addGlobalCheckpointListener(
        final long waitingForGlobalCheckpoint,
        final GlobalCheckpointListeners.GlobalCheckpointListener listener,
        final TimeValue timeout
    ) {
        this.globalCheckpointListeners.add(waitingForGlobalCheckpoint, listener, timeout);
    }

    private void ensureSoftDeletesEnabled(String feature) {
        if (indexSettings.isSoftDeleteEnabled() == false) {
            String message = feature + " requires soft deletes but " + indexSettings.getIndex() + " does not have soft deletes enabled";
            assert false : message;
            throw new IllegalStateException(message);
        }
    }

    /**
     * Get all retention leases tracked on this shard.
     *
     * @return the retention leases
     */
    public RetentionLeases getRetentionLeases() {
        return getRetentionLeases(false).v2();
    }

    /**
     * If the expire leases parameter is false, gets all retention leases tracked on this shard and otherwise first calculates
     * expiration of existing retention leases, and then gets all non-expired retention leases tracked on this shard. Note that only the
     * primary shard calculates which leases are expired, and if any have expired, syncs the retention leases to any replicas. If the
     * expire leases parameter is true, this replication tracker must be in primary mode.
     *
     * @return a tuple indicating whether or not any retention leases were expired, and the non-expired retention leases
     */
    public Tuple<Boolean, RetentionLeases> getRetentionLeases(final boolean expireLeases) {
        assert expireLeases == false || assertPrimaryMode();
        verifyNotClosed();
        return replicationTracker.getRetentionLeases(expireLeases);
    }

    public RetentionLeaseStats getRetentionLeaseStats() {
        verifyNotClosed();
        return new RetentionLeaseStats(getRetentionLeases());
    }

    /**
     * Adds a new retention lease.
     *
     * @param id                      the identifier of the retention lease
     * @param retainingSequenceNumber the retaining sequence number
     * @param source                  the source of the retention lease
     * @param listener                the callback when the retention lease is successfully added and synced to replicas
     * @return the new retention lease
     * @throws IllegalArgumentException if the specified retention lease already exists
     */
    public RetentionLease addRetentionLease(
        final String id,
        final long retainingSequenceNumber,
        final String source,
        final ActionListener<ReplicationResponse> listener
    ) {
        Objects.requireNonNull(listener);
        assert assertPrimaryMode();
        verifyNotClosed();
        ensureSoftDeletesEnabled("retention leases");
        try (Closeable ignore = acquireHistoryRetentionLock()) {
            final long actualRetainingSequenceNumber = retainingSequenceNumber == RETAIN_ALL
                ? getMinRetainedSeqNo()
                : retainingSequenceNumber;
            return replicationTracker.addRetentionLease(id, actualRetainingSequenceNumber, source, listener);
        } catch (final IOException e) {
            throw new AssertionError(e);
        }
    }

    /**
     * Renews an existing retention lease.
     *
     * @param id                      the identifier of the retention lease
     * @param retainingSequenceNumber the retaining sequence number
     * @param source                  the source of the retention lease
     * @return the renewed retention lease
     * @throws IllegalArgumentException if the specified retention lease does not exist
     */
    public RetentionLease renewRetentionLease(final String id, final long retainingSequenceNumber, final String source) {
        assert assertPrimaryMode();
        verifyNotClosed();
        ensureSoftDeletesEnabled("retention leases");
        try (Closeable ignore = acquireHistoryRetentionLock()) {
            final long actualRetainingSequenceNumber = retainingSequenceNumber == RETAIN_ALL
                ? getMinRetainedSeqNo()
                : retainingSequenceNumber;
            return replicationTracker.renewRetentionLease(id, actualRetainingSequenceNumber, source);
        } catch (final IOException e) {
            throw new AssertionError(e);
        }
    }

    /**
     * Removes an existing retention lease.
     *
     * @param id       the identifier of the retention lease
     * @param listener the callback when the retention lease is successfully removed and synced to replicas
     */
    public void removeRetentionLease(final String id, final ActionListener<ReplicationResponse> listener) {
        Objects.requireNonNull(listener);
        assert assertPrimaryMode();
        verifyNotClosed();
        ensureSoftDeletesEnabled("retention leases");
        replicationTracker.removeRetentionLease(id, listener);
    }

    /**
     * Updates retention leases on a replica.
     *
     * @param retentionLeases the retention leases
     */
    public void updateRetentionLeasesOnReplica(final RetentionLeases retentionLeases) {
        assert assertReplicationTarget();
        verifyNotClosed();
        replicationTracker.updateRetentionLeasesOnReplica(retentionLeases);
    }

    /**
     * Loads the latest retention leases from their dedicated state file.
     *
     * @return the retention leases
     * @throws IOException if an I/O exception occurs reading the retention leases
     */
    public RetentionLeases loadRetentionLeases() throws IOException {
        verifyNotClosed();
        return replicationTracker.loadRetentionLeases(path.getShardStatePath());
    }

    /**
     * Persists the current retention leases to their dedicated state file.
     *
     * @throws WriteStateException if an exception occurs writing the state file
     */
    public void persistRetentionLeases() throws WriteStateException {
        verifyNotClosed();
        replicationTracker.persistRetentionLeases(path.getShardStatePath());
    }

    public boolean assertRetentionLeasesPersisted() throws IOException {
        return replicationTracker.assertRetentionLeasesPersisted(path.getShardStatePath());
    }

    /**
     * Syncs the current retention leases to all replicas.
     */
    public void syncRetentionLeases() {
        assert assertPrimaryMode();
        verifyNotClosed();
        replicationTracker.renewPeerRecoveryRetentionLeases();
        final Tuple<Boolean, RetentionLeases> retentionLeases = getRetentionLeases(true);
        if (retentionLeases.v1()) {
            logger.trace("syncing retention leases [{}] after expiration check", retentionLeases.v2());
            retentionLeaseSyncer.sync(
                shardId,
                shardRouting.allocationId().getId(),
                getPendingPrimaryTerm(),
                retentionLeases.v2(),
                ActionListener.wrap(
                    r -> {},
                    e -> logger.warn(
                        new ParameterizedMessage("failed to sync retention leases [{}] after expiration check", retentionLeases),
                        e
                    )
                )
            );
        } else {
            logger.trace("background syncing retention leases [{}] after expiration check", retentionLeases.v2());
            retentionLeaseSyncer.backgroundSync(
                shardId,
                shardRouting.allocationId().getId(),
                getPendingPrimaryTerm(),
                retentionLeases.v2()
            );
        }
    }

    /**
     * Called when the recovery process for a shard has opened the engine on the target shard. Ensures that the right data structures
     * have been set up locally to track local checkpoint information for the shard and that the shard is added to the replication group.
     *
     * @param allocationId  the allocation ID of the shard for which recovery was initiated
     */
    public void initiateTracking(final String allocationId) {
        assert assertPrimaryMode();
        replicationTracker.initiateTracking(allocationId);
    }

    /**
     * Marks the shard with the provided allocation ID as in-sync with the primary shard. See
     * {@link ReplicationTracker#markAllocationIdAsInSync(String, long)}
     * for additional details.
     *
     * @param allocationId    the allocation ID of the shard to mark as in-sync
     * @param localCheckpoint the current local checkpoint on the shard
     */
    public void markAllocationIdAsInSync(final String allocationId, final long localCheckpoint) throws InterruptedException {
        assert assertPrimaryMode();
        replicationTracker.markAllocationIdAsInSync(allocationId, localCheckpoint);
    }

    /**
     * Returns the persisted local checkpoint for the shard.
     *
     * @return the local checkpoint
     */
    public long getLocalCheckpoint() {
        return getEngine().getPersistedLocalCheckpoint();
    }

    /**
     * Returns the global checkpoint for the shard.
     *
     * @return the global checkpoint
     */
    public long getLastKnownGlobalCheckpoint() {
        return replicationTracker.getGlobalCheckpoint();
    }

    /**
     * Returns the latest global checkpoint value that has been persisted in the underlying storage (i.e. translog's checkpoint)
     */
    public long getLastSyncedGlobalCheckpoint() {
        return getEngine().getLastSyncedGlobalCheckpoint();
    }

    /**
     * Get the local knowledge of the global checkpoints for all in-sync allocation IDs.
     *
     * @return a map from allocation ID to the local knowledge of the global checkpoint for that allocation ID
     */
    public ObjectLongMap<String> getInSyncGlobalCheckpoints() {
        assert assertPrimaryMode();
        verifyNotClosed();
        return replicationTracker.getInSyncGlobalCheckpoints();
    }

    /**
     * Syncs the global checkpoint to the replicas if the global checkpoint on at least one replica is behind the global checkpoint on the
     * primary.
     */
    public void maybeSyncGlobalCheckpoint(final String reason) {
        verifyNotClosed();
        assert shardRouting.primary() : "only call maybeSyncGlobalCheckpoint on primary shard";
        if (replicationTracker.isPrimaryMode() == false) {
            return;
        }
        assert assertPrimaryMode();
        // only sync if there are no operations in flight, or when using async durability
        final SeqNoStats stats = getEngine().getSeqNoStats(replicationTracker.getGlobalCheckpoint());
        final boolean asyncDurability = indexSettings().getTranslogDurability() == Translog.Durability.ASYNC;
        if (stats.getMaxSeqNo() == stats.getGlobalCheckpoint() || asyncDurability) {
            final ObjectLongMap<String> globalCheckpoints = getInSyncGlobalCheckpoints();
            final long globalCheckpoint = replicationTracker.getGlobalCheckpoint();
            // async durability means that the local checkpoint might lag (as it is only advanced on fsync)
            // periodically ask for the newest local checkpoint by syncing the global checkpoint, so that ultimately the global
            // checkpoint can be synced. Also take into account that a shard might be pending sync, which means that it isn't
            // in the in-sync set just yet but might be blocked on waiting for its persisted local checkpoint to catch up to
            // the global checkpoint.
            final boolean syncNeeded = (asyncDurability
                && (stats.getGlobalCheckpoint() < stats.getMaxSeqNo() || replicationTracker.pendingInSync()))
                // check if the persisted global checkpoint
                || StreamSupport.stream(globalCheckpoints.values().spliterator(), false).anyMatch(v -> v.value < globalCheckpoint);
            // only sync if index is not closed and there is a shard lagging the primary
            if (syncNeeded && indexSettings.getIndexMetadata().getState() == IndexMetadata.State.OPEN) {
                logger.trace("syncing global checkpoint for [{}]", reason);
                globalCheckpointSyncer.run();
            }
        }
    }

    /**
     * Returns the current replication group for the shard.
     *
     * @return the replication group
     */
    public ReplicationGroup getReplicationGroup() {
        assert assertPrimaryMode();
        verifyNotClosed();
        ReplicationGroup replicationGroup = replicationTracker.getReplicationGroup();
        // PendingReplicationActions is dependent on ReplicationGroup. Every time we expose ReplicationGroup,
        // ensure PendingReplicationActions is updated with the newest version to prevent races.
        pendingReplicationActions.accept(replicationGroup);
        return replicationGroup;
    }

    /**
     * Returns the pending replication actions for the shard.
     *
     * @return the pending replication actions
     */
    public PendingReplicationActions getPendingReplicationActions() {
        assert assertPrimaryMode();
        verifyNotClosed();
        return pendingReplicationActions;
    }

    /**
     * Updates the global checkpoint on a replica shard after it has been updated by the primary.
     *
     * @param globalCheckpoint the global checkpoint
     * @param reason           the reason the global checkpoint was updated
     */
    public void updateGlobalCheckpointOnReplica(final long globalCheckpoint, final String reason) {
        assert assertReplicationTarget();
        final long localCheckpoint = getLocalCheckpoint();
        if (globalCheckpoint > localCheckpoint) {
            /*
             * This can happen during recovery when the shard has started its engine but recovery is not finalized and is receiving global
             * checkpoint updates. However, since this shard is not yet contributing to calculating the global checkpoint, it can be the
             * case that the global checkpoint update from the primary is ahead of the local checkpoint on this shard. In this case, we
             * ignore the global checkpoint update. This can happen if we are in the translog stage of recovery. Prior to this, the engine
             * is not opened and this shard will not receive global checkpoint updates, and after this the shard will be contributing to
             * calculations of the global checkpoint. However, we can not assert that we are in the translog stage of recovery here as
             * while the global checkpoint update may have emanated from the primary when we were in that state, we could subsequently move
             * to recovery finalization, or even finished recovery before the update arrives here.
             */
            assert state() != IndexShardState.POST_RECOVERY && state() != IndexShardState.STARTED
                : "supposedly in-sync shard copy received a global checkpoint ["
                    + globalCheckpoint
                    + "] "
                    + "that is higher than its local checkpoint ["
                    + localCheckpoint
                    + "]";
            return;
        }
        replicationTracker.updateGlobalCheckpointOnReplica(globalCheckpoint, reason);
    }

    /**
     * Updates the known allocation IDs and the local checkpoints for the corresponding allocations from a primary relocation source.
     *
     * @param primaryContext the sequence number context
     */
    public void activateWithPrimaryContext(final ReplicationTracker.PrimaryContext primaryContext) {
        assert shardRouting.primary() && shardRouting.isRelocationTarget()
            : "only primary relocation target can update allocation IDs from primary context: " + shardRouting;
        assert primaryContext.getCheckpointStates().containsKey(routingEntry().allocationId().getId()) : "primary context ["
            + primaryContext
            + "] does not contain relocation target ["
            + routingEntry()
            + "]";
        assert getLocalCheckpoint() == primaryContext.getCheckpointStates().get(routingEntry().allocationId().getId()).getLocalCheckpoint()
            || indexSettings().getTranslogDurability() == Translog.Durability.ASYNC : "local checkpoint ["
                + getLocalCheckpoint()
                + "] does not match checkpoint from primary context ["
                + primaryContext
                + "]";
        synchronized (mutex) {
            replicationTracker.activateWithPrimaryContext(primaryContext); // make changes to primaryMode flag only under mutex
        }
        ensurePeerRecoveryRetentionLeasesExist();
    }

    private void ensurePeerRecoveryRetentionLeasesExist() {
        threadPool.generic()
            .execute(
                () -> replicationTracker.createMissingPeerRecoveryRetentionLeases(
                    ActionListener.wrap(
                        r -> logger.trace("created missing peer recovery retention leases"),
                        e -> logger.debug("failed creating missing peer recovery retention leases", e)
                    )
                )
            );
    }

    /**
     * Check if there are any recoveries pending in-sync.
     *
     * @return {@code true} if there is at least one shard pending in-sync, otherwise false
     */
    public boolean pendingInSync() {
        assert assertPrimaryMode();
        return replicationTracker.pendingInSync();
    }

    /**
     * Should be called for each no-op update operation to increment relevant statistics.
     */
    public void noopUpdate() {
        internalIndexingStats.noopUpdate();
    }

    public void maybeCheckIndex() {
        recoveryState.setStage(RecoveryState.Stage.VERIFY_INDEX);
        if (Booleans.isTrue(checkIndexOnStartup) || "checksum".equals(checkIndexOnStartup)) {
            try {
                checkIndex();
            } catch (IOException ex) {
                throw new RecoveryFailedException(recoveryState, "check index failed", ex);
            }
        }
    }

    void checkIndex() throws IOException {
        if (store.tryIncRef()) {
            try {
                doCheckIndex();
            } catch (IOException e) {
                store.markStoreCorrupted(e);
                throw e;
            } finally {
                store.decRef();
            }
        }
    }

    private void doCheckIndex() throws IOException {
        long timeNS = System.nanoTime();
        if (!Lucene.indexExists(store.directory())) {
            return;
        }

        try (BytesStreamOutput os = new BytesStreamOutput(); PrintStream out = new PrintStream(os, false, StandardCharsets.UTF_8.name())) {
            if ("checksum".equals(checkIndexOnStartup)) {
                // physical verification only: verify all checksums for the latest commit
                IOException corrupt = null;
                MetadataSnapshot metadata = snapshotStoreMetadata();
                for (Map.Entry<String, StoreFileMetadata> entry : metadata.asMap().entrySet()) {
                    try {
                        Store.checkIntegrity(entry.getValue(), store.directory());
                        out.println("checksum passed: " + entry.getKey());
                    } catch (IOException exc) {
                        out.println("checksum failed: " + entry.getKey());
                        exc.printStackTrace(out);
                        corrupt = exc;
                    }
                }
                out.flush();
                if (corrupt != null) {
                    logger.warn("check index [failure]\n{}", os.bytes().utf8ToString());
                    throw corrupt;
                }
            } else {
                // full checkindex
                final CheckIndex.Status status = store.checkIndex(out);
                out.flush();
                if (!status.clean) {
                    if (state == IndexShardState.CLOSED) {
                        // ignore if closed....
                        return;
                    }
                    logger.warn("check index [failure]\n{}", os.bytes().utf8ToString());
                    throw new IOException("index check failure");
                }
            }

            if (logger.isDebugEnabled()) {
                logger.debug("check index [success]\n{}", os.bytes().utf8ToString());
            }
        }

        recoveryState.getVerifyIndex().checkIndexTime(Math.max(0, TimeValue.nsecToMSec(System.nanoTime() - timeNS)));
    }

    Engine getEngine() {
        Engine engine = getEngineOrNull();
        if (engine == null) {
            throw new AlreadyClosedException("engine is closed");
        }
        return engine;
    }

    /**
     * NOTE: returns null if engine is not yet started (e.g. recovery phase 1, copying over index files, is still running), or if engine is
     * closed.
     */
    protected Engine getEngineOrNull() {
        return this.currentEngineReference.get();
    }

    public void startRecovery(
        RecoveryState recoveryState,
        SegmentReplicationReplicaService segmentReplicationReplicaService,
        SegmentReplicationReplicaService.SegmentReplicationListener segRepListener,
        PrimaryShardReplicationSource replicationSource,
        PeerRecoveryTargetService peerRecoveryTargetService,
        PeerRecoveryTargetService.RecoveryListener recoveryListener,
        RepositoriesService repositoriesService,
        Consumer<MappingMetadata> mappingUpdateConsumer,
        IndicesService indicesService
    ) {
        // TODO: Create a proper object to encapsulate the recovery context
        // all of the current methods here follow a pattern of:
        // resolve context which isn't really dependent on the local shards and then async
        // call some external method with this pointer.
        // with a proper recovery context object we can simply change this to:
        // startRecovery(RecoveryState recoveryState, ShardRecoverySource source ) {
        // markAsRecovery("from " + source.getShortDescription(), recoveryState);
        // threadPool.generic().execute() {
        // onFailure () { listener.failure() };
        // doRun() {
        // if (source.recover(this)) {
        // recoveryListener.onRecoveryDone(recoveryState);
        // }
        // }
        // }}
        // }
        assert recoveryState.getRecoverySource().equals(shardRouting.recoverySource());
        switch (recoveryState.getRecoverySource().getType()) {
            case EMPTY_STORE:
            case EXISTING_STORE:
                executeRecovery("from store", recoveryState, recoveryListener, this::recoverFromStore);
                break;
            case PEER:
                try {
                    markAsRecovering("from " + recoveryState.getSourceNode(), recoveryState);
                    if (indexSettings.isSegrepEnabled()) {
                        IndexShard indexShard = this;
                        segmentReplicationReplicaService.prepareForReplication(
                            this,
                            recoveryState.getTargetNode(),
                            recoveryState.getSourceNode(),
                            new ActionListener<TrackShardResponse>() {
                                @Override
                                public void onResponse(TrackShardResponse unused) {
                                    segRepListener.onReplicationDone(segRepState);
                                    recoveryState.getIndex().setFileDetailsComplete();
                                    finalizeRecovery();
                                    postRecovery("Shard setup complete.");
                                }

                                @Override
                                public void onFailure(Exception e) {
                                    segRepListener.onReplicationFailure(segRepState, new ReplicationFailedException(indexShard, e), true);
                                }
                            }
                        );
                    } else {
                        peerRecoveryTargetService.startRecovery(this, recoveryState.getSourceNode(), recoveryListener);
                    }
                } catch (Exception e) {
                    failShard("corrupted preexisting index", e);
                    recoveryListener.onRecoveryFailure(recoveryState, new RecoveryFailedException(recoveryState, null, e), true);
                }
                break;
            case SNAPSHOT:
                final String repo = ((SnapshotRecoverySource) recoveryState.getRecoverySource()).snapshot().getRepository();
                executeRecovery(
                    "from snapshot",
                    recoveryState,
                    recoveryListener,
                    l -> restoreFromRepository(repositoriesService.repository(repo), l)
                );
                break;
            case LOCAL_SHARDS:
                final IndexMetadata indexMetadata = indexSettings().getIndexMetadata();
                final Index resizeSourceIndex = indexMetadata.getResizeSourceIndex();
                final List<IndexShard> startedShards = new ArrayList<>();
                final IndexService sourceIndexService = indicesService.indexService(resizeSourceIndex);
                final Set<ShardId> requiredShards;
                final int numShards;
                if (sourceIndexService != null) {
                    requiredShards = IndexMetadata.selectRecoverFromShards(
                        shardId().id(),
                        sourceIndexService.getMetadata(),
                        indexMetadata.getNumberOfShards()
                    );
                    for (IndexShard shard : sourceIndexService) {
                        if (shard.state() == IndexShardState.STARTED && requiredShards.contains(shard.shardId())) {
                            startedShards.add(shard);
                        }
                    }
                    numShards = requiredShards.size();
                } else {
                    numShards = -1;
                    requiredShards = Collections.emptySet();
                }

                if (numShards == startedShards.size()) {
                    assert requiredShards.isEmpty() == false;
                    executeRecovery(
                        "from local shards",
                        recoveryState,
                        recoveryListener,
                        l -> recoverFromLocalShards(
                            mappingUpdateConsumer,
                            startedShards.stream().filter((s) -> requiredShards.contains(s.shardId())).collect(Collectors.toList()),
                            l
                        )
                    );
                } else {
                    final RuntimeException e;
                    if (numShards == -1) {
                        e = new IndexNotFoundException(resizeSourceIndex);
                    } else {
                        e = new IllegalStateException(
                            "not all required shards of index "
                                + resizeSourceIndex
                                + " are started yet, expected "
                                + numShards
                                + " found "
                                + startedShards.size()
                                + " can't recover shard "
                                + shardId()
                        );
                    }
                    throw e;
                }
                break;
            default:
                throw new IllegalArgumentException("Unknown recovery source " + recoveryState.getRecoverySource());
        }
    }

    private void executeRecovery(
        String reason,
        RecoveryState recoveryState,
        PeerRecoveryTargetService.RecoveryListener recoveryListener,
        CheckedConsumer<ActionListener<Boolean>, Exception> action
    ) {
        markAsRecovering(reason, recoveryState); // mark the shard as recovering on the cluster state thread
        threadPool.generic().execute(ActionRunnable.wrap(ActionListener.wrap(r -> {
            if (r) {
                recoveryListener.onRecoveryDone(recoveryState);
            }
        }, e -> recoveryListener.onRecoveryFailure(recoveryState, new RecoveryFailedException(recoveryState, null, e), true)), action));
    }

    /**
     * Returns whether the shard is a relocated primary, i.e. not in charge anymore of replicating changes (see {@link ReplicationTracker}).
     */
    public boolean isRelocatedPrimary() {
        assert shardRouting.primary() : "only call isRelocatedPrimary on primary shard";
        return replicationTracker.isRelocated();
    }

    public RetentionLease addPeerRecoveryRetentionLease(
        String nodeId,
        long globalCheckpoint,
        ActionListener<ReplicationResponse> listener
    ) {
        assert assertPrimaryMode();
        // only needed for BWC reasons involving rolling upgrades from versions that do not support PRRLs:
        assert indexSettings.getIndexVersionCreated().before(LegacyESVersion.V_7_4_0) || indexSettings.isSoftDeleteEnabled() == false;
        return replicationTracker.addPeerRecoveryRetentionLease(nodeId, globalCheckpoint, listener);
    }

    public RetentionLease cloneLocalPeerRecoveryRetentionLease(String nodeId, ActionListener<ReplicationResponse> listener) {
        assert assertPrimaryMode();
        return replicationTracker.cloneLocalPeerRecoveryRetentionLease(nodeId, listener);
    }

    public void removePeerRecoveryRetentionLease(String nodeId, ActionListener<ReplicationResponse> listener) {
        assert assertPrimaryMode();
        replicationTracker.removePeerRecoveryRetentionLease(nodeId, listener);
    }

    /**
     * Returns a list of retention leases for peer recovery installed in this shard copy.
     */
    public List<RetentionLease> getPeerRecoveryRetentionLeases() {
        return replicationTracker.getPeerRecoveryRetentionLeases();
    }

    public boolean useRetentionLeasesInPeerRecovery() {
        return useRetentionLeasesInPeerRecovery;
    }

    private SafeCommitInfo getSafeCommitInfo() {
        final Engine engine = getEngineOrNull();
        return engine == null ? SafeCommitInfo.EMPTY : engine.getSafeCommitInfo();
    }

    class ShardEventListener implements Engine.EventListener {
        private final CopyOnWriteArrayList<Consumer<ShardFailure>> delegates = new CopyOnWriteArrayList<>();

        // called by the current engine
        @Override
        public void onFailedEngine(String reason, @Nullable Exception failure) {
            final ShardFailure shardFailure = new ShardFailure(shardRouting, reason, failure);
            for (Consumer<ShardFailure> listener : delegates) {
                try {
                    listener.accept(shardFailure);
                } catch (Exception inner) {
                    inner.addSuppressed(failure);
                    logger.warn("exception while notifying engine failure", inner);
                }
            }
        }
    }

    private static void persistMetadata(
        final ShardPath shardPath,
        final IndexSettings indexSettings,
        final ShardRouting newRouting,
        final @Nullable ShardRouting currentRouting,
        final Logger logger
    ) throws IOException {
        assert newRouting != null : "newRouting must not be null";

        // only persist metadata if routing information that is persisted in shard state metadata actually changed
        final ShardId shardId = newRouting.shardId();
        if (currentRouting == null
            || currentRouting.primary() != newRouting.primary()
            || currentRouting.allocationId().equals(newRouting.allocationId()) == false) {
            assert currentRouting == null || currentRouting.isSameAllocation(newRouting);
            final String writeReason;
            if (currentRouting == null) {
                writeReason = "initial state with allocation id [" + newRouting.allocationId() + "]";
            } else {
                writeReason = "routing changed from " + currentRouting + " to " + newRouting;
            }
            logger.trace("{} writing shard state, reason [{}]", shardId, writeReason);
            final ShardStateMetadata newShardStateMetadata = new ShardStateMetadata(
                newRouting.primary(),
                indexSettings.getUUID(),
                newRouting.allocationId()
            );
            ShardStateMetadata.FORMAT.writeAndCleanup(newShardStateMetadata, shardPath.getShardStatePath());
        } else {
            logger.trace("{} skip writing shard state, has been written before", shardId);
        }
    }

    private DocumentMapperForType docMapper() {
        return mapperService.documentMapperWithAutoCreate();
    }

    private EngineConfig newEngineConfig(LongSupplier globalCheckpointSupplier) {
        final Sort indexSort = indexSortSupplier.get();
        final Engine.Warmer warmer = reader -> {
            assert Thread.holdsLock(mutex) == false : "warming engine under mutex";
            assert reader != null;
            if (this.warmer != null) {
                this.warmer.warm(reader);
            }
        };
        final List<ReferenceManager.RefreshListener> internalRefreshListener;
        if (indexSettings.isSegrepEnabled()) {
            internalRefreshListener = Arrays.asList(new RefreshMetricUpdater(refreshMetric), checkpointRefreshListener);
        } else {
            internalRefreshListener = Collections.singletonList(new RefreshMetricUpdater(refreshMetric));
        }
        return this.engineConfigFactory.newEngineConfig(
            shardId,
            threadPool,
            indexSettings,
            warmer,
            store,
            indexSettings.getMergePolicy(),
            mapperService != null ? mapperService.indexAnalyzer() : null,
            similarityService.similarity(mapperService),
            engineConfigFactory.newCodecServiceOrDefault(indexSettings, mapperService, logger, codecService),
            shardEventListener,
            indexCache != null ? indexCache.query() : null,
            cachingPolicy,
            translogConfig,
            IndexingMemoryController.SHARD_INACTIVE_TIME_SETTING.get(indexSettings.getSettings()),
            Arrays.asList(refreshListeners, refreshPendingLocationListener),
            internalRefreshListener,
            indexSort,
            circuitBreakerService,
            globalCheckpointSupplier,
            replicationTracker::getRetentionLeases,
            () -> getOperationPrimaryTerm(),
            tombstoneDocSupplier(),
            indexSettings.isSegrepEnabled() && shardRouting.primary() == false
        );
    }

    /**
     * Acquire a primary operation permit whenever the shard is ready for indexing. If a permit is directly available, the provided
     * ActionListener will be called on the calling thread. During relocation hand-off, permit acquisition can be delayed. The provided
     * ActionListener will then be called using the provided executor.
     *
     * @param debugInfo an extra information that can be useful when tracing an unreleased permit. When assertions are enabled
     *                  the tracing will capture the supplied object's {@link Object#toString()} value. Otherwise the object
     *                  isn't used
     */
    public void acquirePrimaryOperationPermit(ActionListener<Releasable> onPermitAcquired, String executorOnDelay, Object debugInfo) {
        acquirePrimaryOperationPermit(onPermitAcquired, executorOnDelay, debugInfo, false);
    }

    public void acquirePrimaryOperationPermit(
        ActionListener<Releasable> onPermitAcquired,
        String executorOnDelay,
        Object debugInfo,
        boolean forceExecution
    ) {
        verifyNotClosed();
        assert shardRouting.primary() : "acquirePrimaryOperationPermit should only be called on primary shard: " + shardRouting;

        indexShardOperationPermits.acquire(
            wrapPrimaryOperationPermitListener(onPermitAcquired),
            executorOnDelay,
            forceExecution,
            debugInfo
        );
    }

    /**
     * Acquire all primary operation permits. Once all permits are acquired, the provided ActionListener is called.
     * It is the responsibility of the caller to close the {@link Releasable}.
     */
    public void acquireAllPrimaryOperationsPermits(final ActionListener<Releasable> onPermitAcquired, final TimeValue timeout) {
        verifyNotClosed();
        assert shardRouting.primary() : "acquireAllPrimaryOperationsPermits should only be called on primary shard: " + shardRouting;

        asyncBlockOperations(wrapPrimaryOperationPermitListener(onPermitAcquired), timeout.duration(), timeout.timeUnit());
    }

    /**
     * Wraps the action to run on a primary after acquiring permit. This wrapping is used to check if the shard is in primary mode before
     * executing the action.
     *
     * @param listener the listener to wrap
     * @return the wrapped listener
     */
    private ActionListener<Releasable> wrapPrimaryOperationPermitListener(final ActionListener<Releasable> listener) {
        return ActionListener.delegateFailure(listener, (l, r) -> {
            if (replicationTracker.isPrimaryMode()) {
                l.onResponse(r);
            } else {
                r.close();
                l.onFailure(new ShardNotInPrimaryModeException(shardId, state));
            }
        });
    }

    private void asyncBlockOperations(ActionListener<Releasable> onPermitAcquired, long timeout, TimeUnit timeUnit) {
        final Releasable forceRefreshes = refreshListeners.forceRefreshes();
        final ActionListener<Releasable> wrappedListener = ActionListener.wrap(r -> {
            forceRefreshes.close();
            onPermitAcquired.onResponse(r);
        }, e -> {
            forceRefreshes.close();
            onPermitAcquired.onFailure(e);
        });
        try {
            indexShardOperationPermits.asyncBlockOperations(wrappedListener, timeout, timeUnit);
        } catch (Exception e) {
            forceRefreshes.close();
            throw e;
        }
    }

    /**
     * Runs the specified runnable under a permit and otherwise calling back the specified failure callback. This method is really a
     * convenience for {@link #acquirePrimaryOperationPermit(ActionListener, String, Object)} where the listener equates to
     * try-with-resources closing the releasable after executing the runnable on successfully acquiring the permit, an otherwise calling
     * back the failure callback.
     *
     * @param runnable the runnable to execute under permit
     * @param onFailure the callback on failure
     * @param executorOnDelay the executor to execute the runnable on if permit acquisition is blocked
     * @param debugInfo debug info
     */
    public void runUnderPrimaryPermit(
        final Runnable runnable,
        final Consumer<Exception> onFailure,
        final String executorOnDelay,
        final Object debugInfo
    ) {
        verifyNotClosed();
        assert shardRouting.primary() : "runUnderPrimaryPermit should only be called on primary shard but was " + shardRouting;
        final ActionListener<Releasable> onPermitAcquired = ActionListener.wrap(releasable -> {
            try (Releasable ignore = releasable) {
                runnable.run();
            }
        }, onFailure);
        acquirePrimaryOperationPermit(onPermitAcquired, executorOnDelay, debugInfo);
    }

    private <E extends Exception> void bumpPrimaryTerm(
        final long newPrimaryTerm,
        final CheckedRunnable<E> onBlocked,
        @Nullable ActionListener<Releasable> combineWithAction
    ) {
        assert Thread.holdsLock(mutex);
        assert newPrimaryTerm > pendingPrimaryTerm || (newPrimaryTerm >= pendingPrimaryTerm && combineWithAction != null);
        assert getOperationPrimaryTerm() <= pendingPrimaryTerm;
        final CountDownLatch termUpdated = new CountDownLatch(1);
        asyncBlockOperations(new ActionListener<Releasable>() {
            @Override
            public void onFailure(final Exception e) {
                try {
                    innerFail(e);
                } finally {
                    if (combineWithAction != null) {
                        combineWithAction.onFailure(e);
                    }
                }
            }

            private void innerFail(final Exception e) {
                try {
                    failShard("exception during primary term transition", e);
                } catch (AlreadyClosedException ace) {
                    // ignore, shard is already closed
                }
            }

            @Override
            public void onResponse(final Releasable releasable) {
                final RunOnce releaseOnce = new RunOnce(releasable::close);
                try {
                    assert getOperationPrimaryTerm() <= pendingPrimaryTerm;
                    termUpdated.await();
                    // indexShardOperationPermits doesn't guarantee that async submissions are executed
                    // in the order submitted. We need to guard against another term bump
                    if (getOperationPrimaryTerm() < newPrimaryTerm) {
                        replicationTracker.setOperationPrimaryTerm(newPrimaryTerm);
                        onBlocked.run();
                    }
                } catch (final Exception e) {
                    if (combineWithAction == null) {
                        // otherwise leave it to combineWithAction to release the permit
                        releaseOnce.run();
                    }
                    innerFail(e);
                } finally {
                    if (combineWithAction != null) {
                        combineWithAction.onResponse(releasable);
                    } else {
                        releaseOnce.run();
                    }
                }
            }
        }, 30, TimeUnit.MINUTES);
        pendingPrimaryTerm = newPrimaryTerm;
        termUpdated.countDown();
    }

    /**
     * Acquire a replica operation permit whenever the shard is ready for indexing (see
     * {@link #acquirePrimaryOperationPermit(ActionListener, String, Object)}). If the given primary term is lower than then one in
     * {@link #shardRouting}, the {@link ActionListener#onFailure(Exception)} method of the provided listener is invoked with an
     * {@link IllegalStateException}. If permit acquisition is delayed, the listener will be invoked on the executor with the specified
     * name.
     *
     * @param opPrimaryTerm              the operation primary term
     * @param globalCheckpoint           the global checkpoint associated with the request
     * @param maxSeqNoOfUpdatesOrDeletes the max seq_no of updates (index operations overwrite Lucene) or deletes captured on the primary
     *                                   after this replication request was executed on it (see {@link #getMaxSeqNoOfUpdatesOrDeletes()}
     * @param onPermitAcquired           the listener for permit acquisition
     * @param executorOnDelay            the name of the executor to invoke the listener on if permit acquisition is delayed
     * @param debugInfo                  an extra information that can be useful when tracing an unreleased permit. When assertions are
     *                                   enabled the tracing will capture the supplied object's {@link Object#toString()} value.
     *                                   Otherwise the object isn't used
     */
    public void acquireReplicaOperationPermit(
        final long opPrimaryTerm,
        final long globalCheckpoint,
        final long maxSeqNoOfUpdatesOrDeletes,
        final ActionListener<Releasable> onPermitAcquired,
        final String executorOnDelay,
        final Object debugInfo
    ) {
        innerAcquireReplicaOperationPermit(
            opPrimaryTerm,
            globalCheckpoint,
            maxSeqNoOfUpdatesOrDeletes,
            onPermitAcquired,
            false,
            (listener) -> indexShardOperationPermits.acquire(listener, executorOnDelay, true, debugInfo)
        );
    }

    /**
     * Acquire all replica operation permits whenever the shard is ready for indexing (see
     * {@link #acquireAllPrimaryOperationsPermits(ActionListener, TimeValue)}. If the given primary term is lower than then one in
     * {@link #shardRouting}, the {@link ActionListener#onFailure(Exception)} method of the provided listener is invoked with an
     * {@link IllegalStateException}.
     *
     * @param opPrimaryTerm              the operation primary term
     * @param globalCheckpoint           the global checkpoint associated with the request
     * @param maxSeqNoOfUpdatesOrDeletes the max seq_no of updates (index operations overwrite Lucene) or deletes captured on the primary
     *                                   after this replication request was executed on it (see {@link #getMaxSeqNoOfUpdatesOrDeletes()}
     * @param onPermitAcquired           the listener for permit acquisition
     * @param timeout                    the maximum time to wait for the in-flight operations block
     */
    public void acquireAllReplicaOperationsPermits(
        final long opPrimaryTerm,
        final long globalCheckpoint,
        final long maxSeqNoOfUpdatesOrDeletes,
        final ActionListener<Releasable> onPermitAcquired,
        final TimeValue timeout
    ) {
        innerAcquireReplicaOperationPermit(
            opPrimaryTerm,
            globalCheckpoint,
            maxSeqNoOfUpdatesOrDeletes,
            onPermitAcquired,
            true,
            listener -> asyncBlockOperations(listener, timeout.duration(), timeout.timeUnit())
        );
    }

    private void innerAcquireReplicaOperationPermit(
        final long opPrimaryTerm,
        final long globalCheckpoint,
        final long maxSeqNoOfUpdatesOrDeletes,
        final ActionListener<Releasable> onPermitAcquired,
        final boolean allowCombineOperationWithPrimaryTermUpdate,
        final Consumer<ActionListener<Releasable>> operationExecutor
    ) {
        verifyNotClosed();

        // This listener is used for the execution of the operation. If the operation requires all the permits for its
        // execution and the primary term must be updated first, we can combine the operation execution with the
        // primary term update. Since indexShardOperationPermits doesn't guarantee that async submissions are executed
        // in the order submitted, combining both operations ensure that the term is updated before the operation is
        // executed. It also has the side effect of acquiring all the permits one time instead of two.
        final ActionListener<Releasable> operationListener = ActionListener.delegateFailure(
            onPermitAcquired,
            (delegatedListener, releasable) -> {
                if (opPrimaryTerm < getOperationPrimaryTerm()) {
                    releasable.close();
                    final String message = String.format(
                        Locale.ROOT,
                        "%s operation primary term [%d] is too old (current [%d])",
                        shardId,
                        opPrimaryTerm,
                        getOperationPrimaryTerm()
                    );
                    delegatedListener.onFailure(new IllegalStateException(message));
                } else {
                    assert assertReplicationTarget();
                    try {
                        updateGlobalCheckpointOnReplica(globalCheckpoint, "operation");
                        advanceMaxSeqNoOfUpdatesOrDeletes(maxSeqNoOfUpdatesOrDeletes);
                    } catch (Exception e) {
                        releasable.close();
                        delegatedListener.onFailure(e);
                        return;
                    }
                    delegatedListener.onResponse(releasable);
                }
            }
        );

        if (requirePrimaryTermUpdate(opPrimaryTerm, allowCombineOperationWithPrimaryTermUpdate)) {
            synchronized (mutex) {
                if (requirePrimaryTermUpdate(opPrimaryTerm, allowCombineOperationWithPrimaryTermUpdate)) {
                    final IndexShardState shardState = state();
                    // only roll translog and update primary term if shard has made it past recovery
                    // Having a new primary term here means that the old primary failed and that there is a new primary, which again
                    // means that the master will fail this shard as all initializing shards are failed when a primary is selected
                    // We abort early here to prevent an ongoing recovery from the failed primary to mess with the global / local checkpoint
                    if (shardState != IndexShardState.POST_RECOVERY && shardState != IndexShardState.STARTED) {
                        throw new IndexShardNotStartedException(shardId, shardState);
                    }

                    bumpPrimaryTerm(opPrimaryTerm, () -> {
                        updateGlobalCheckpointOnReplica(globalCheckpoint, "primary term transition");
                        final long currentGlobalCheckpoint = getLastKnownGlobalCheckpoint();
                        final long maxSeqNo = seqNoStats().getMaxSeqNo();
                        logger.info(
                            "detected new primary with primary term [{}], global checkpoint [{}], max_seq_no [{}]",
                            opPrimaryTerm,
                            currentGlobalCheckpoint,
                            maxSeqNo
                        );
                        if (currentGlobalCheckpoint < maxSeqNo) {
                            resetEngineToGlobalCheckpoint();
                        } else {
                            getEngine().rollTranslogGeneration();
                        }
                    }, allowCombineOperationWithPrimaryTermUpdate ? operationListener : null);

                    if (allowCombineOperationWithPrimaryTermUpdate) {
                        logger.debug("operation execution has been combined with primary term update");
                        return;
                    }
                }
            }
        }
        assert opPrimaryTerm <= pendingPrimaryTerm : "operation primary term ["
            + opPrimaryTerm
            + "] should be at most ["
            + pendingPrimaryTerm
            + "]";
        operationExecutor.accept(operationListener);
    }

    private boolean requirePrimaryTermUpdate(final long opPrimaryTerm, final boolean allPermits) {
        return (opPrimaryTerm > pendingPrimaryTerm) || (allPermits && opPrimaryTerm > getOperationPrimaryTerm());
    }

    public static final int OPERATIONS_BLOCKED = -1;

    /**
     * Obtain the active operation count, or {@link IndexShard#OPERATIONS_BLOCKED} if all permits are held (even if there are
     * outstanding operations in flight).
     *
     * @return the active operation count, or {@link IndexShard#OPERATIONS_BLOCKED} when all permits are held.
     */
    public int getActiveOperationsCount() {
        return indexShardOperationPermits.getActiveOperationsCount();
    }

    /**
     * @return a list of describing each permit that wasn't released yet. The description consist of the debugInfo supplied
     *         when the permit was acquired plus a stack traces that was captured when the permit was request.
     */
    public List<String> getActiveOperations() {
        return indexShardOperationPermits.getActiveOperations();
    }

    private final AsyncIOProcessor<Translog.Location> translogSyncProcessor;

    private static AsyncIOProcessor<Translog.Location> createTranslogSyncProcessor(
        Logger logger,
        ThreadContext threadContext,
        Supplier<Engine> engineSupplier
    ) {
        return new AsyncIOProcessor<Translog.Location>(logger, 1024, threadContext) {
            @Override
            protected void write(List<Tuple<Translog.Location, Consumer<Exception>>> candidates) throws IOException {
                try {
                    engineSupplier.get().ensureTranslogSynced(candidates.stream().map(Tuple::v1));
                } catch (AlreadyClosedException ex) {
                    // that's fine since we already synced everything on engine close - this also is conform with the methods
                    // documentation
                } catch (IOException ex) { // if this fails we are in deep shit - fail the request
                    logger.debug("failed to sync translog", ex);
                    throw ex;
                }
            }
        };
    }

    /**
     * Syncs the given location with the underlying storage unless already synced. This method might return immediately without
     * actually fsyncing the location until the sync listener is called. Yet, unless there is already another thread fsyncing
     * the transaction log the caller thread will be hijacked to run the fsync for all pending fsync operations.
     * This method allows indexing threads to continue indexing without blocking on fsync calls. We ensure that there is only
     * one thread blocking on the sync an all others can continue indexing.
     * NOTE: if the syncListener throws an exception when it's processed the exception will only be logged. Users should make sure that the
     * listener handles all exception cases internally.
     */
    public final void sync(Translog.Location location, Consumer<Exception> syncListener) {
        verifyNotClosed();
        translogSyncProcessor.put(location, syncListener);
    }

    public void sync() throws IOException {
        verifyNotClosed();
        getEngine().syncTranslog();
    }

    public long getProcessedLocalCheckpoint() {
        return getEngine().getProcessedLocalCheckpoint();
    }

    /**
     * Invoked when a new checkpoint is received from a primary shard.  Starts the copy process.
     */
    public synchronized void onNewCheckpoint(
        final PublishCheckpointRequest request,
        final PrimaryShardReplicationSource source,
        final SegmentReplicationReplicaService segmentReplicationReplicaService
    ) {
        logger.debug("Checkpoint received {}", request.getCheckpoint());
        ReplicationCheckpoint localCheckpoint = getLatestReplicationCheckpoint();
        logger.debug("Local Checkpoint {}", getLatestReplicationCheckpoint());
        if (localCheckpoint.equals(request.getCheckpoint())) {
            logger.debug("Ignore - Shard is already on checkpoint");
            return;
        }
        if (state.equals(IndexShardState.STARTED) == false) {
            logger.debug("Ignore - shard is not started {} {}", recoveryState.getStage(), this.state);
            return;
        }
        if (isReplicating()) {
            logger.info("Ignore - shard is currently replicating to a checkpoint");
            return;
        }
        try {
            markAsReplicating();
            final ReplicationCheckpoint checkpoint = request.getCheckpoint();
            logger.trace("Received new checkpoint {}", checkpoint);
            // TODO: segrep - these are the states set after we perform our initial store recovery.
            segmentReplicationReplicaService.startReplication(
                checkpoint,
                this,
                source,
                new SegmentReplicationReplicaService.SegmentReplicationListener() {
                    @Override
                    public void onReplicationDone(SegmentReplicationState state) {
                        markReplicationComplete();
                        logger.debug("Replication complete to {}", getLatestReplicationCheckpoint());
                    }

                    @Override
                    public void onReplicationFailure(
                        SegmentReplicationState state,
                        ReplicationFailedException e,
                        boolean sendShardFailure
                    ) {
                        markReplicationComplete();
                        logger.error("Failure", e);
                    }
                }
            );
        } catch (Exception e) {
            logger.error("Error", e);
        }
    }

    public SegmentReplicationState getReplicationState() {
        return this.segRepState;
    }

    public void markAsReplicating() {
        this.segRepState.setStage(SegmentReplicationState.Stage.ACTIVE);
    }

    public void markReplicationComplete() {
        this.segRepState.setStage(SegmentReplicationState.Stage.INACTIVE);
    }

    private boolean isReplicating() {
        return this.segRepState.getStage() == SegmentReplicationState.Stage.ACTIVE;
    }

    /**
     * Checks if the underlying storage sync is required.
     */
    public boolean isSyncNeeded() {
        return getEngine().isTranslogSyncNeeded();
    }

    /**
     * Returns the current translog durability mode
     */
    public Translog.Durability getTranslogDurability() {
        return indexSettings.getTranslogDurability();
    }

    // we can not protect with a lock since we "release" on a different thread
    private final AtomicBoolean flushOrRollRunning = new AtomicBoolean();

    /**
     * Schedules a flush or translog generation roll if needed but will not schedule more than one concurrently. The operation will be
     * executed asynchronously on the flush thread pool.
     */
    public void afterWriteOperation() {
        if (shouldPeriodicallyFlush() || shouldRollTranslogGeneration()) {
            if (flushOrRollRunning.compareAndSet(false, true)) {
                /*
                 * We have to check again since otherwise there is a race when a thread passes the first check next to another thread which
                 * performs the operation quickly enough to  finish before the current thread could flip the flag. In that situation, we
                 * have an extra operation.
                 *
                 * Additionally, a flush implicitly executes a translog generation roll so if we execute a flush then we do not need to
                 * check if we should roll the translog generation.
                 */
                if (shouldPeriodicallyFlush()) {
                    logger.debug("submitting async flush request");
                    final AbstractRunnable flush = new AbstractRunnable() {
                        @Override
                        public void onFailure(final Exception e) {
                            if (state != IndexShardState.CLOSED) {
                                logger.warn("failed to flush index", e);
                            }
                        }

                        @Override
                        protected void doRun() throws IOException {
                            flush(new FlushRequest());
                            periodicFlushMetric.inc();
                        }

                        @Override
                        public void onAfter() {
                            flushOrRollRunning.compareAndSet(true, false);
                            afterWriteOperation();
                        }
                    };
                    threadPool.executor(ThreadPool.Names.FLUSH).execute(flush);
                } else if (shouldRollTranslogGeneration()) {
                    logger.debug("submitting async roll translog generation request");
                    final AbstractRunnable roll = new AbstractRunnable() {
                        @Override
                        public void onFailure(final Exception e) {
                            if (state != IndexShardState.CLOSED) {
                                logger.warn("failed to roll translog generation", e);
                            }
                        }

                        @Override
                        protected void doRun() throws Exception {
                            rollTranslogGeneration();
                        }

                        @Override
                        public void onAfter() {
                            flushOrRollRunning.compareAndSet(true, false);
                            afterWriteOperation();
                        }
                    };
                    threadPool.executor(ThreadPool.Names.FLUSH).execute(roll);
                } else {
                    flushOrRollRunning.compareAndSet(true, false);
                }
            }
        }
    }

    /**
     * Build {@linkplain RefreshListeners} for this shard.
     */
    private RefreshListeners buildRefreshListeners() {
        return new RefreshListeners(
            indexSettings::getMaxRefreshListeners,
            () -> refresh("too_many_listeners"),
            logger,
            threadPool.getThreadContext(),
            externalRefreshMetric
        );
    }

    /**
     * Simple struct encapsulating a shard failure
     *
     * @see IndexShard#addShardFailureCallback(Consumer)
     */
    public static final class ShardFailure {
        public final ShardRouting routing;
        public final String reason;
        @Nullable
        public final Exception cause;

        public ShardFailure(ShardRouting routing, String reason, @Nullable Exception cause) {
            this.routing = routing;
            this.reason = reason;
            this.cause = cause;
        }
    }

    EngineFactory getEngineFactory() {
        return engineFactory;
    }

    EngineConfigFactory getEngineConfigFactory() {
        return engineConfigFactory;
    }

    // for tests
    ReplicationTracker getReplicationTracker() {
        return replicationTracker;
    }

    /**
     * Executes a scheduled refresh if necessary.
     *
     * @return <code>true</code> iff the engine got refreshed otherwise <code>false</code>
     */
    public boolean scheduledRefresh() {
        // skip if not primary shard.
        // TODO: Segrep - should split into primary/replica classes.
        if ((indexSettings.isSegrepEnabled()) && (shardRouting.primary() == false)) {
            return false;
        }
        verifyNotClosed();
        boolean listenerNeedsRefresh = refreshListeners.refreshNeeded();
        if (isReadAllowed() && (listenerNeedsRefresh || getEngine().refreshNeeded())) {
            if (listenerNeedsRefresh == false // if we have a listener that is waiting for a refresh we need to force it
                && isSearchIdle()
                && indexSettings.isExplicitRefresh() == false
                && active.get()) { // it must be active otherwise we might not free up segment memory once the shard became inactive
                // lets skip this refresh since we are search idle and
                // don't necessarily need to refresh. the next searcher access will register a refreshListener and that will
                // cause the next schedule to refresh.
                final Engine engine = getEngine();
                engine.maybePruneDeletes(); // try to prune the deletes in the engine if we accumulated some
                setRefreshPending(engine);
                return false;
            } else {
                if (logger.isTraceEnabled()) {
                    logger.trace("refresh with source [schedule]");
                }
                return getEngine().maybeRefresh("schedule");
            }
        }
        final Engine engine = getEngine();
        engine.maybePruneDeletes(); // try to prune the deletes in the engine if we accumulated some
        return false;
    }

    /**
     * Returns true if this shards is search idle
     */
    public final boolean isSearchIdle() {
        return (threadPool.relativeTimeInMillis() - lastSearcherAccess.get()) >= indexSettings.getSearchIdleAfter().getMillis();
    }

    /**
     * Returns the last timestamp the searcher was accessed. This is a relative timestamp in milliseconds.
     */
    final long getLastSearcherAccess() {
        return lastSearcherAccess.get();
    }

    /**
     * Returns true if this shard has some scheduled refresh that is pending because of search-idle.
     */
    public final boolean hasRefreshPending() {
        return pendingRefreshLocation.get() != null;
    }

    private void setRefreshPending(Engine engine) {
        final Translog.Location lastWriteLocation = engine.getTranslogLastWriteLocation();
        pendingRefreshLocation.updateAndGet(curr -> {
            if (curr == null || curr.compareTo(lastWriteLocation) <= 0) {
                return lastWriteLocation;
            } else {
                return curr;
            }
        });
    }

    private class RefreshPendingLocationListener implements ReferenceManager.RefreshListener {
        Translog.Location lastWriteLocation;

        @Override
        public void beforeRefresh() {
            try {
                lastWriteLocation = getEngine().getTranslogLastWriteLocation();
            } catch (AlreadyClosedException exc) {
                // shard is closed - no location is fine
                lastWriteLocation = null;
            }
        }

        @Override
        public void afterRefresh(boolean didRefresh) {
            if (didRefresh && lastWriteLocation != null) {
                pendingRefreshLocation.updateAndGet(pendingLocation -> {
                    if (pendingLocation == null || pendingLocation.compareTo(lastWriteLocation) <= 0) {
                        return null;
                    } else {
                        return pendingLocation;
                    }
                });
            }
        }
    }

    /**
     * Registers the given listener and invokes it once the shard is active again and all
     * pending refresh translog location has been refreshed. If there is no pending refresh location registered the listener will be
     * invoked immediately.
     * @param listener the listener to invoke once the pending refresh location is visible. The listener will be called with
     *                 <code>true</code> if the listener was registered to wait for a refresh.
     */
    public final void awaitShardSearchActive(Consumer<Boolean> listener) {
        markSearcherAccessed(); // move the shard into non-search idle
        final Translog.Location location = pendingRefreshLocation.get();
        if (location != null) {
            addRefreshListener(location, (b) -> {
                pendingRefreshLocation.compareAndSet(location, null);
                listener.accept(true);
            });
        } else {
            listener.accept(false);
        }
    }

    /**
     * Add a listener for refreshes.
     *
     * @param location the location to listen for
     * @param listener for the refresh. Called with true if registering the listener ran it out of slots and forced a refresh. Called with
     *        false otherwise.
     */
    public void addRefreshListener(Translog.Location location, Consumer<Boolean> listener) {
        final boolean readAllowed;
        if (isReadAllowed()) {
            readAllowed = true;
        } else {
            // check again under postRecoveryMutex. this is important to create a happens before relationship
            // between the switch to POST_RECOVERY + associated refresh. Otherwise we may respond
            // to a listener before a refresh actually happened that contained that operation.
            synchronized (postRecoveryMutex) {
                readAllowed = isReadAllowed();
            }
        }
        if (readAllowed) {
            refreshListeners.addOrNotify(location, listener);
        } else {
            // we're not yet ready fo ready for reads, just ignore refresh cycles
            listener.accept(false);
        }
    }

    private static class RefreshMetricUpdater implements ReferenceManager.RefreshListener {

        private final MeanMetric refreshMetric;
        private long currentRefreshStartTime;
        private Thread callingThread = null;

        private RefreshMetricUpdater(MeanMetric refreshMetric) {
            this.refreshMetric = refreshMetric;
        }

        @Override
        public void beforeRefresh() throws IOException {
            if (Assertions.ENABLED) {
                assert callingThread == null : "beforeRefresh was called by "
                    + callingThread.getName()
                    + " without a corresponding call to afterRefresh";
                callingThread = Thread.currentThread();
            }
            currentRefreshStartTime = System.nanoTime();
        }

        @Override
        public void afterRefresh(boolean didRefresh) throws IOException {
            if (Assertions.ENABLED) {
                assert callingThread != null : "afterRefresh called but not beforeRefresh";
                assert callingThread == Thread.currentThread() : "beforeRefreshed called by a different thread. current ["
                    + Thread.currentThread().getName()
                    + "], thread that called beforeRefresh ["
                    + callingThread.getName()
                    + "]";
                callingThread = null;
            }
            refreshMetric.inc(System.nanoTime() - currentRefreshStartTime);
        }
    }

    private EngineConfig.TombstoneDocSupplier tombstoneDocSupplier() {
        final RootObjectMapper.Builder noopRootMapper = new RootObjectMapper.Builder("__noop");
        final DocumentMapper noopDocumentMapper = mapperService != null
            ? new DocumentMapper.Builder(noopRootMapper, mapperService).build(mapperService)
            : null;
        return new EngineConfig.TombstoneDocSupplier() {
            @Override
            public ParsedDocument newDeleteTombstoneDoc(String id) {
                return docMapper().getDocumentMapper().createDeleteTombstoneDoc(shardId.getIndexName(), id);
            }

            @Override
            public ParsedDocument newNoopTombstoneDoc(String reason) {
                return noopDocumentMapper.createNoopTombstoneDoc(shardId.getIndexName(), reason);
            }
        };
    }

    /**
     * Rollback the current engine to the safe commit, then replay local translog up to the global checkpoint.
     */
    void resetEngineToGlobalCheckpoint() throws IOException {
        assert Thread.holdsLock(mutex) == false : "resetting engine under mutex";
        assert getActiveOperationsCount() == OPERATIONS_BLOCKED : "resetting engine without blocking operations; active operations are ["
            + getActiveOperations()
            + ']';
        sync(); // persist the global checkpoint to disk
        final SeqNoStats seqNoStats = seqNoStats();
        final TranslogStats translogStats = translogStats();
        // flush to make sure the latest commit, which will be opened by the read-only engine, includes all operations.
        flush(new FlushRequest().waitIfOngoing(true));

        SetOnce<Engine> newEngineReference = new SetOnce<>();
        final long globalCheckpoint = getLastKnownGlobalCheckpoint();
        assert globalCheckpoint == getLastSyncedGlobalCheckpoint();
        synchronized (engineMutex) {
            verifyNotClosed();
            // we must create both new read-only engine and new read-write engine under engineMutex to ensure snapshotStoreMetadata,
            // acquireXXXCommit and close works.
            final Engine readOnlyEngine = new ReadOnlyEngine(
                newEngineConfig(replicationTracker),
                seqNoStats,
                translogStats,
                false,
                Function.identity(),
                true
            ) {
                @Override
                public GatedCloseable<IndexCommit> acquireLastIndexCommit(boolean flushFirst) {
                    synchronized (engineMutex) {
                        if (newEngineReference.get() == null) {
                            throw new AlreadyClosedException("engine was closed");
                        }
                        // ignore flushFirst since we flushed above and we do not want to interfere with ongoing translog replay
                        return newEngineReference.get().acquireLastIndexCommit(false);
                    }
                }

                @Override
                public GatedCloseable<IndexCommit> acquireSafeIndexCommit() {
                    synchronized (engineMutex) {
                        if (newEngineReference.get() == null) {
                            throw new AlreadyClosedException("engine was closed");
                        }
                        return newEngineReference.get().acquireSafeIndexCommit();
                    }
                }

                @Override
                public void close() throws IOException {
                    assert Thread.holdsLock(engineMutex);

                    Engine newEngine = newEngineReference.get();
                    if (newEngine == currentEngineReference.get()) {
                        // we successfully installed the new engine so do not close it.
                        newEngine = null;
                    }
                    IOUtils.close(super::close, newEngine);
                }
            };
            IOUtils.close(currentEngineReference.getAndSet(readOnlyEngine));
            newEngineReference.set(engineFactory.newReadWriteEngine(newEngineConfig(replicationTracker)));
            onNewEngine(newEngineReference.get());
        }
        final Engine.TranslogRecoveryRunner translogRunner = (engine, snapshot) -> runTranslogRecovery(
            engine,
            snapshot,
            Engine.Operation.Origin.LOCAL_RESET,
            () -> {
                // TODO: add a dedicate recovery stats for the reset translog
            }
        );
        newEngineReference.get().recoverFromTranslog(translogRunner, globalCheckpoint);
        newEngineReference.get().refresh("reset_engine");
        synchronized (engineMutex) {
            verifyNotClosed();
            IOUtils.close(currentEngineReference.getAndSet(newEngineReference.get()));
            // We set active because we are now writing operations to the engine; this way,
            // if we go idle after some time and become inactive, we still give sync'd flush a chance to run.
            active.set(true);
        }
        // time elapses after the engine is created above (pulling the config settings) until we set the engine reference, during
        // which settings changes could possibly have happened, so here we forcefully push any config changes to the new engine.
        onSettingsChanged();
    }

    /**
     * Returns the maximum sequence number of either update or delete operations have been processed in this shard
     * or the sequence number from {@link #advanceMaxSeqNoOfUpdatesOrDeletes(long)}. An index request is considered
     * as an update operation if it overwrites the existing documents in Lucene index with the same document id.
     * <p>
     * The primary captures this value after executes a replication request, then transfers it to a replica before
     * executing that replication request on a replica.
     */
    public long getMaxSeqNoOfUpdatesOrDeletes() {
        return getEngine().getMaxSeqNoOfUpdatesOrDeletes();
    }

    /**
     * A replica calls this method to advance the max_seq_no_of_updates marker of its engine to at least the max_seq_no_of_updates
     * value (piggybacked in a replication request) that it receives from its primary before executing that replication request.
     * The receiving value is at least as high as the max_seq_no_of_updates on the primary was when any of the operations of that
     * replication request were processed on it.
     * <p>
     * A replica shard also calls this method to bootstrap the max_seq_no_of_updates marker with the value that it received from
     * the primary in peer-recovery, before it replays remote translog operations from the primary. The receiving value is at least
     * as high as the max_seq_no_of_updates on the primary was when any of these operations were processed on it.
     * <p>
     * These transfers guarantee that every index/delete operation when executing on a replica engine will observe this marker a value
     * which is at least the value of the max_seq_no_of_updates marker on the primary after that operation was executed on the primary.
     *
     * @see #acquireReplicaOperationPermit(long, long, long, ActionListener, String, Object)
     * @see RecoveryTarget#indexTranslogOperations(List, int, long, long, RetentionLeases, long, ActionListener)
     */
    public void advanceMaxSeqNoOfUpdatesOrDeletes(long seqNo) {
        getEngine().advanceMaxSeqNoOfUpdatesOrDeletes(seqNo);
    }

    /**
     * Performs the pre-closing checks on the {@link IndexShard}.
     *
     * @throws IllegalStateException if the sanity checks failed
     */
    public void verifyShardBeforeIndexClosing() throws IllegalStateException {
        getEngine().verifyEngineBeforeIndexClosing();
    }

    RetentionLeaseSyncer getRetentionLeaseSyncer() {
        return retentionLeaseSyncer;
    }
}<|MERGE_RESOLUTION|>--- conflicted
+++ resolved
@@ -895,31 +895,16 @@
         boolean isRetry,
         Engine.Operation.Origin origin,
         SourceToParse sourceToParse
-    ) throws Exception {
+    ) {
         assert opPrimaryTerm <= getOperationPrimaryTerm() : "op term [ "
             + opPrimaryTerm
             + " ] > shard term ["
             + getOperationPrimaryTerm()
             + "]";
         ensureWriteAllowed(origin);
-        Engine.Index operation;
-        final String resolvedType = mapperService.resolveDocumentType(sourceToParse.type());
-        final SourceToParse sourceWithResolvedType;
-        if (resolvedType.equals(sourceToParse.type())) {
-            sourceWithResolvedType = sourceToParse;
-        } else {
-            sourceWithResolvedType = new SourceToParse(
-                sourceToParse.index(),
-                resolvedType,
-                sourceToParse.id(),
-                sourceToParse.source(),
-                sourceToParse.getXContentType(),
-                sourceToParse.routing()
-            );
-        }
         return prepareIndex(
-            docMapper(resolvedType),
-            sourceWithResolvedType,
+            docMapper(),
+            sourceToParse,
             seqNo,
             opPrimaryTerm,
             version,
@@ -956,13 +941,7 @@
     ) throws IOException {
         Engine.Index operation;
         try {
-<<<<<<< HEAD
             operation = parseSourceAndPrepareIndex(
-=======
-            operation = prepareIndex(
-                docMapper(),
-                sourceToParse,
->>>>>>> 77d10601
                 seqNo,
                 opPrimaryTerm,
                 version,
